--- conflicted
+++ resolved
@@ -1,566 +1,566 @@
-function trials=loadTrials(trialMD,fileList,secFileList,info)
-%loadTrials  generates rawTrialData instances for each trial
-%
-%INPUTS:
-%trialMD: cell array of trailMetaData objects where the cell index corresponds
-%to the trial number
-%fileList: list of .c3d files containing kinematic and force data for a given experiment
-%secFileList: list of files containing EMG data for a given experiment
-%info: structured array output from GetInfoGUI
-%
-%OUTPUT:
-%trials: cell array of rawTrialData objects where the cell index corresponds
-%to the trial number
-%
-%See also: rawTrialData
-
-%orientationInfo(offset,foreaftAx,sideAx,updownAx,foreaftSign,sideSign,updownSign)
-orientation=orientationInfo([0,0,0],'y','x','z',1,1,1); %check signs! For use in biomechanics calculations
-
-%Create list of expected/accepted muscles:
-orderedMuscleList={'PER','TA','SOL','MG','LG','RF','VM','VL','BF','SEMB','SEMT','ADM','GLU','TFL','ILP','SAR','HIP'}; %This is the desired order
-orderedEMGList={};
-for j=1:length(orderedMuscleList)
-    orderedEMGList{end+1}=['R' orderedMuscleList{j}];
-    orderedEMGList{end+1}=['L' orderedMuscleList{j}];
-end
-        
-for t=cell2mat(info.trialnums) %loop through each trial
-    %Import data from c3d, uses external toolbox BTK
-    H=btkReadAcquisition([fileList{t} '.c3d']);
-    [analogs,analogsInfo]=btkGetAnalogs(H);
-    secondFile=false;
-    if ~isempty(secFileList{t})
-        H2=btkReadAcquisition([secFileList{t} '.c3d']);
-        [analogs2,analogsInfo2]=btkGetAnalogs(H2);
-        secondFile=true;
-    end    
-    
-    %% GRFData
-    if info.forces %check to see if there are GRF forces in the trial
-        showWarning = false;%must define or else error is thrown when otherwise case is skipped
-        relData=[];
-        forceLabels ={};
-        units={};
-        fieldList=fields(analogs);
-        for j=1:length(fieldList);%parse analog channels by force, moment, cop
-            %if strcmp(fieldList{j}(end-2),'F') || strcmp(fieldList{j}(end-2),'M') %Getting fields that end in F.. or M.. only
-            if strcmp(fieldList{j}(1),'F') || strcmp(fieldList{j}(1),'M') || ~isempty(strfind(fieldList{j},'Force')) || ~isempty(strfind(fieldList{j},'Moment'))
-                if ~strcmpi('x',fieldList{j}(end-1)) && ~strcmpi('y',fieldList{j}(end-1)) && ~strcmpi('z',fieldList{j}(end-1))
-                    warning(['loadTrials:GRFs','Found force/moment data that does not correspond to any of the expected directions (x,y or z). Discarding channel ' fieldList{j}])
-                else
-                switch fieldList{j}(end)%parse devices
-                    case '1' %Forces/moments ending in '1' area assumed to be of left treadmill belt
-                        forceLabels{end+1} = ['L',fieldList{j}(end-2:end-1)];
-                        units{end+1}=eval(['analogsInfo.units.',fieldList{j}]);
-                        relData=[relData,analogs.(fieldList{j})];
-                    case '2' %Forces/moments ending in '2' area assumed to be of right treadmill belt
-                        forceLabels{end+1} = ['R',fieldList{j}(end-2:end-1)];
-                        units{end+1}=eval(['analogsInfo.units.',fieldList{j}]);
-                        relData=[relData,analogs.(fieldList{j})];
-                    case '4'%Forces/moments ending in '4' area assumed to be of handrail
-                        forceLabels{end+1} = ['H',fieldList{j}(end-2:end-1)];
-                        units{end+1}=eval(['analogsInfo.units.',fieldList{j}]);
-                        relData=[relData,analogs.(fieldList{j})];
-                    otherwise
-                        showWarning=true;%%HH moved warning outside loop on 6/3/2015 to reduce command window output                        
-                end
-                analogs=rmfield(analogs,fieldList{j}); %Just to save memory space
-                end
-            end
-        end    
-        if showWarning
-            warning(['loadTrials:GRFs','Found force/moment data in trial ' num2str(t) ' that does not correspond to any of the expected channels (L=1, R=2, H=4). Data discarded.'])
-        end
-        
-        %Sanity check: offset calibration, make sure that force values from
-        %analog pins have zero mode, correct scale units etc.
-        try
-            map=[1:6,8:13,46:51]; %Forces and moments to the corresponding pin in 
-            list={'LFx','LFy','LFz','LMx','LMy','LMz','RFx','RFy','RFz','RMx','RMy','RMz','HFx','HFy','HFz','HMx','HMy','HMz'};
-            offset=nan(size(list));
-            gain=nan(size(list));
-            trueOffset=nan(size(list));
-            differenceInForceUnits=nan(size(list));
-            m=nan(size(list));
-            tol=5; %N or N.m
-            for j=1:length(list)
-                k=find(strcmp(forceLabels,list{j}));
-                if ~isempty(k)
-                    aux=fields(analogs);
-                    iii=find(cellfun(@(x) ~isempty(x),regexp(aux,['Pin_' num2str(map(k)) '$'])));
-                    raw=analogs.(aux{iii});
-                    proc=relData(:,k);
-                    %figure; plot(raw,proc,'.')
-                    rel=proc~=0;
-                    if ~isempty(proc)
-                        m(j)=4*prctile(abs(proc(rel)),1); %This can be used for thresholding
-                        coef=polyfit(raw(rel),proc(rel),1);
-                        gain(j)=coef(1); %This could be rounded to keep only 2 significant figures, which is the more likely value
-                        offset(j)=-coef(2)/coef(1); 
-                        C=[-1:.001:1];
-                        Hh=hist(raw,C);
-                        trueOffset(j)=C(Hh==max(Hh));
-                        differenceInForceUnits(j)=gain(j)*(trueOffset(j)-offset(j));
-                    end
-                    switch list{j}(2)
-                        case 'F' %Forces
-                            ttol=tol;
-                            units='N';
-                        case 'M' %Moments
-                            ttol=tol*1000; %moments are in N.mm
-                            units='N.mm';
-                        otherwise
-                            error('');
-                    end
-                    if differenceInForceUnits(j)>ttol
-                        a=questdlg(['When loading ' list{j} ' there appears to be a non-zero mode (offset). Calculated offset is ' num2str(differenceInForceUnits(j)) ' ' units '. Please confirm that you want to subtract this offset.']);
-                        switch a
-                            case 'Yes'
-                                relData(:,k)=gain(j)*(raw -trueOffset(j));
-                                relData(abs(relData(:,k))<4*ttol,k)=0; %Thresholding using the tolerance, should never be less than 2*ttol
-                            case 'No'
-                                %nop
-                            otherwise
-                                error('');
-                        end
-                    end
-                end
-            end
-        catch ME
-           warning('loadTrials:GRFs','Could not perform offset check. Proceeding with data as is.') 
-        end
-        
-        %Create labTimeSeries (data,t0,Ts,labels,orientation)
-        if size(relData,2)<12 %we don't have at least 3 forces and 3 moments per belt
-            warning('loadTrials:GRFs',['Did not find all GRFs for the two belts in trial ' num2str(t)])
-        end
-        GRFData=orientedLabTimeSeries(relData,0,1/analogsInfo.frequency,forceLabels,orientation);
-        GRFData.DataInfo.Units=units;
-    else
-        GRFData=[];
-    end
-    clear relData*
-    
-    %% EMGData (from 2 files!) & Acceleration data
-    if info.EMGs
-        %Primary file (PC)
-        relData=[];
-        relDataTemp=[];
-        fieldList=fields(analogs);
-        idxList=[];
-        for j=1:length(fieldList);
-            if  ~isempty(strfind(fieldList{j},'EMG'))  %Getting fields that start with 'EMG' only
-                relDataTemp=[relDataTemp,analogs.(fieldList{j})];
-                idxList(end+1)=str2num(fieldList{j}(strfind(fieldList{j},'EMG')+3:end));
-                analogs=rmfield(analogs,fieldList{j}); %Just to save memory space
-            end
-        end
-        emptyChannels1=cellfun(@(x) isempty(x),info.EMGList1);
-        EMGList1=info.EMGList1(~emptyChannels1);
-        relData(:,idxList)=relDataTemp; %Re-sorting to fix the 1,10,11,...,2,3 count that Matlab does
-        relData=relData(:,~emptyChannels1);
-        EMGList=EMGList1;
-        
-        %Secondary file (PC)
-        relDataTemp2=[];
-        idxList2=[];
-        if secondFile
-            fieldList=fields(analogs2);
-            for j=1:length(fieldList);
-                if  ~isempty(strfind(fieldList{j},'EMG'))  %Getting fields that start with 'EMG' only
-                    relDataTemp2=[relDataTemp2,analogs2.(fieldList{j})];
-                    idxList2(end+1)=str2num(fieldList{j}(strfind(fieldList{j},'EMG')+3:end));
-                    analogs2=rmfield(analogs2,fieldList{j}); %Just to save memory space
-                end
-            end
-            emptyChannels2=cellfun(@(x) isempty(x),info.EMGList2);
-            EMGList2=info.EMGList2(~emptyChannels2); %Just using the names for the channels that were actually in the file
-            relData2(:,idxList2)=relDataTemp2; %Re-sorting to fix the 1,10,11,...,2,3 count that Matlab does
-            relData2=relData2(:,~emptyChannels2);
-            EMGList=[EMGList1,EMGList2];
-        end
-        
-        %Check if names match with expectation, otherwise query user
-        for k=1:length(EMGList)
-            while sum(strcmpi(orderedEMGList,EMGList{k}))==0 && ~strcmpi(EMGList{k}(1:4),'sync')
-                aux= inputdlg(['Did not recognize muscle name, please re-enter name for channel ' num2str(k) ' (was ' EMGList{k} '). Acceptable values are ' cell2mat(strcat(orderedEMGList,', ')) ' or ''sync''.'],'s');
-                if k<=length(EMGList1)
-                    info.EMGList1{idxList(k)}=aux{1}; %This is to keep the same message from being prompeted for each trial processed.
-                else
-                    info.EMGList2{idxList2(k-length(EMGList1))}=aux{1};
-                end
-                EMGList{k}=aux{1};
-            end
-        end
-        
-        %For some reasing the naming convention for analog pins is not kept
-        %across Nexus versions:
-        fieldNames=fields(analogs);
-<<<<<<< HEAD
-        
-        %TO DO: try to ensure that Nexus doesn't give stupid names to these
-        %channels to begin with, not exactly sure how though...
-        try
-            refSync=analogs.(fieldNames{cellfun(@(x) ~isempty(x),strfind(fieldNames,'Pin3'))});
-        catch me
-            try
-                refSync=analogs.(fieldNames{cellfun(@(x) ~isempty(x),strfind(fieldNames,'Raw_Pin_3'))});
-            catch me
-%                 keyboard
-                refSync=analogs.(fieldNames{cellfun(@(x) ~isempty(x),strfind(fieldNames,'Raw_Raw_Raw_Raw_3'))});
-            end
-        end
-=======
-       refSync=analogs.(fieldNames{cellfun(@(x) ~isempty(strfind(x,'Pin3')) | ~isempty(strfind(x,'Pin_3')),fieldNames)});
->>>>>>> 2bd49391
-        
-        %Check for frequencies between the two PCs
-        if secondFile
-            if abs(analogsInfo.frequency-analogsInfo2.frequency)>eps
-                warning('Sampling rates from the two computers are different, down-sampling one under the assumption that sampling rates are multiple of each other.')
-                %Assuming that the sampling rates are multiples of one another
-                if analogsInfo.frequency>analogsInfo2.frequency 
-                    %First set is the up-sampled one, reducing
-                    P=analogsInfo.frequency/analogsInfo2.frequency;
-                    R=round(P);
-                    relData=relData(1:R:end,:);
-                    refSync=refSync(1:R:end);
-                    EMGfrequency=analogsInfo2.frequency;
-                else
-                    P=round(analogsInfo2.frequency/analogsInfo.frequency);
-                    R=round(P);
-                    relData2=relData2(1:R:end,:);
-                    EMGfrequency=analogsInfo.frequency;
-                end
-                if abs(R-P)>1e-7
-                    error('loadTrials:unmatchedSamplingRatesForEMG','The different EMG files are sampled at different rates and they are not multiple of one another')
-                end
-            end
-        else
-            EMGfrequency=analogsInfo.frequency;
-        end
-        
-        %Only keeping matrices of same size to one another:
-        if secondFile
-            [auxData, auxData2] = truncateToSameLength(relData,relData2);
-            allData=[auxData,auxData2];
-            clear auxData*
-        else
-            allData=relData;
-        end
-        
-        %Pre-process:
-        refAux=medfilt1(refSync,20);
-        refAux=medfilt1(diff(refAux),10);
-        clear auxData*
-        syncIdx=strncmpi(EMGList,'Sync',4); %Compare first 4 chars in string list
-        sync=allData(:,syncIdx);
-        if ~isempty(sync) %Only proceeding with synchronization if there are sync signals 
-        N=size(sync,1);
-        aux=medfilt1(sync,20,[],1);
-        aux=medfilt1(diff(aux),10,[],1);
-        if secondFile
-            [~,timeScaleFactor,lagInSamples,~] = matchSignals(aux(:,1),aux(:,2));
-            newRelData2 = resampleShiftAndScale(relData2,timeScaleFactor,lagInSamples,1); %Aligning relData2 to relData1. There is still the need to find the overall delay of the EMG system with respect to forceplate data.
-        end
-        [~,timeScaleFactorA,lagInSamplesA,~] = matchSignals(refAux,aux(:,1));
-        newRelData = resampleShiftAndScale(relData,1,lagInSamplesA,1);
-        if secondFile
-            newRelData2 = resampleShiftAndScale(newRelData2,1,lagInSamplesA,1);
-        end
-        
-        %Only keeping matrices of same size to one another:
-        if secondFile
-            [auxData, auxData2] = truncateToSameLength(newRelData,newRelData2);
-            clear newRelData*
-            allData=[auxData,auxData2];
-            clear auxData*
-        else
-            allData=newRelData;
-        end
-        
-        %Finding gains through least-squares on high-pass filtered synch
-        %signals (why using HPF for gains and not for synch?)
-        refSync=idealHPF(refSync,0);
-        [allData,refSync]=truncateToSameLength(allData,refSync);
-        syncIdx=strncmpi(EMGList,'Sync',4); %Compare first 4 chars in string list
-        sync=idealHPF(allData(:,syncIdx),0);
-        gain1=refSync'/sync(:,1)';
-        E1=sum((refSync(max([lagInSamplesA+1,1]):end)-sync(max([lagInSamplesA+1,1]):end,1)*gain1).^2)/sum(refSync.^2); %Computing error energy as % of original signal energy, only considering the time interval were signals were simultaneously recorded.
-        if secondFile
-            gain2=refSync'/sync(:,2)';
-            E2=sum((refSync(max([lagInSamplesA+1+lagInSamples,1]):end)-sync(max([lagInSamplesA+1+lagInSamples,1]):end,2)*gain2).^2)/sum(refSync.^2);
-        else
-            E2=0;
-            gain2=NaN;
-            timeScaleFactor=NaN;
-            lagInSamples=NaN;
-        end
-
-        %Analytic measure of alignment problems 
-        disp(['Sync complete: mismatch signal energy (as %) was ' num2str(E1,3) ' and ' num2str(E2,3) '.'])
-        disp(['Sync parameters were: gains= ' num2str(gain1,4) ', ' num2str(gain2,4) '; delays= ' num2str(lagInSamplesA/EMGfrequency,3) 's, ' num2str((lagInSamplesA+lagInSamples)/EMGfrequency,3) 's; sampling mismatch= ' num2str(1-timeScaleFactor,5)]);
-        if E1>.01 || E2>.01 %Signal difference has at least 1% of original signal energy
-            warning(['Time alignment doesnt seem to have worked: signal mismatch is too high in trial ' num2str(t) '.'])
-            h=figure;
-            subplot(2,2,[1:2])
-            hold on
-            title(['Trial ' num2str(t) ' Synchronization'])
-            time=[0:length(refSync)-1]*1/EMGfrequency;
-            plot(time,refSync)
-            plot(time,sync(:,1)*gain1,'r')
-            plot(time,sync(:,2)*gain2,'g')
-            legend('refSync',['sync1, delay=' num2str(lagInSamplesA/EMGfrequency,3) 's'],['sync2, delay=' num2str((lagInSamplesA+lagInSamples)/EMGfrequency,3)  's'])
-            hold off
-            subplot(2,2,3)
-            T=round(3*EMGfrequency); %To plot just 3 secs at the beginning and at the end
-            if T<length(refSync)
-                hold on
-                plot(time(1:T),refSync(1:T))
-                plot(time(1:T),sync(1:T,1)*gain1,'r')
-                plot(time(1:T),sync(1:T,2)*gain2,'g')
-                hold off
-                subplot(2,2,4)
-                hold on
-                plot(time(end-T:end),refSync(end-T:end))
-                plot(time(end-T:end),sync(end-T:end,1)*gain1,'r')
-                plot(time(end-T:end),sync(end-T:end,2)*gain2,'g')
-                hold off
-            end
-            s=inputdlg('Please confirm that you want to proceed like this (y/n)','str');
-            switch s{1}
-                case {'y','Y','yes'}
-                     disp(['Using signals in a possibly unsynchronized way!.'])
-                     close(h)
-                case {'n','N','no'}
-                    error('loadTrials:EMGCouldNotBeSynched','Could not synchronize EMG data, stopping data loading.')
-            end
-        end
-        
-        %Plot to CONFIRM VISUALLY if alignment worked:
-        h=figure;
-        subplot(2,2,[1:2])
-        hold on
-        title(['Trial ' num2str(t) ' Synchronization'])
-        time=[0:length(refSync)-1]*1/EMGfrequency;
-        plot(time,refSync)
-        plot(time,sync(:,1)*gain1,'r')
-        if secondFile
-            plot(time,sync(:,2)*gain2,'g')
-            legend('refSync',['sync1, delay=' num2str(lagInSamplesA/EMGfrequency,3) 's'],['sync2, delay=' num2str((lagInSamplesA+lagInSamples)/EMGfrequency,3)  's'])
-        else           
-            legend('refSync',['sync1, delay=' num2str(lagInSamplesA/EMGfrequency,3) 's'])
-        end
-        hold off
-        subplot(2,2,3)
-        T=round(3*EMGfrequency); %To plot just 3 secs at the beginning and at the end
-        if T<length(refSync)
-        hold on
-         plot(time(1:T),refSync(1:T))
-        plot(time(1:T),sync(1:T,1)*gain1,'r')
-        if secondFile
-        plot(time(1:T),sync(1:T,2)*gain2,'g')
-        end
-        %legend('refSync',['sync1, delay=' num2str(lagInSamplesA/analogsInfo.frequency,3) 's'],['sync2, delay=' num2str((lagInSamplesA+lagInSamples)/analogsInfo.frequency,3)  's'])
-        hold off
-        subplot(2,2,4)
-        hold on
-        plot(time(end-T:end),refSync(end-T:end))
-        plot(time(end-T:end),sync(end-T:end,1)*gain1,'r')
-        if secondFile
-        plot(time(end-T:end),sync(end-T:end,2)*gain2,'g')
-        end
-        %legend('refSync',['sync1, delay=' num2str(lagInSamplesA/analogsInfo.frequency,3) 's'],['sync2, delay=' num2str((lagInSamplesA+lagInSamples)/analogsInfo.frequency,3)  's'])
-        hold off
-        end
-        saveFig(h,'./',['Trial ' num2str(t) ' Synchronization'])
-%         uiwait(h)
-        else
-            warning('No sync signals were present, using data as-is.')
-        end
-        
-        
-        %Sorting muscles (orderedEMGList was created previously) so that they are always stored in the same order
-        orderedIndexes=zeros(length(orderedEMGList),1);
-        for j=1:length(orderedEMGList)
-            for k=1:length(EMGList)
-                if strcmpi(orderedEMGList{j},EMGList{k})
-                    orderedIndexes(j)=k;
-                    break;
-                end
-            end
-        end
-        orderedIndexes=orderedIndexes(orderedIndexes~=0); %Avoiding missing muscles
-        aux=zeros(length(EMGList),1);
-        aux(orderedIndexes)=1;
-        if any(aux==0) && ~all(strcmpi(EMGList(aux==0),'sync'))
-            warning(['loadTrials: Not all of the provided muscles are in the ordered list, ignoring ' EMGList{aux==0}])
-        end
-        allData(allData==0)=NaN; %Eliminating samples that are exactly 0: these are unavailable samples
-        EMGData=labTimeSeries(allData(:,orderedIndexes),0,1/EMGfrequency,EMGList(orderedIndexes)); %Throw away the synch signal
-        clear allData* relData* auxData*
-        
-        %% AccData (from 2 files too!)
-        %Primary file
-        relData=[];
-        idxList=[];
-        fieldList=fields(analogs);
-        for j=1:length(fieldList);
-            if ~isempty(strfind(fieldList{j},'ACC'))  %Getting fields that start with 'ACC' only
-                idxList(j)=str2num(fieldList{j}(strfind(fieldList{j},'ACC')+4:end));
-                switch fieldList{j}(strfind(fieldList{j},'ACC')+3)
-                    case 'X'
-                        aux=1;
-                    case 'Y'
-                        aux=2;
-                    case 'Z'
-                        aux=3;
-                end
-                eval(['relData(:,idxList(j),aux)=analogs.' fieldList{j} ';']);
-                analogs=rmfield(analogs,fieldList{j}); %Just to save memory space
-            end
-        end
-        relData=permute(relData(:,~emptyChannels1,:),[1,3,2]);
-        relData=relData(:,:);
-        if EMGfrequency~=analogsInfo.frequency %The frequency was changed when downsampling EMG data
-            P=analogsInfo.frequency/EMGfrequency;
-            R=round(P);
-            relData=relData(1:R:end,:);
-        end
-        %Fixing time alignment 
-        if ~isempty(sync)
-            relData = resampleShiftAndScale(relData,1,lagInSamplesA,1);
-        end
-        
-        
-        %Secondary file
-        relData2=[];
-        idxList2=[];
-        if secondFile
-            fieldList=fields(analogs2);
-            for j=1:length(fieldList);
-                if ~isempty(strfind(fieldList{j},'ACC'))  %Getting fields that start with 'EMG' only
-                    idxList2(j)=str2num(fieldList{j}(strfind(fieldList{j},'ACC')+4:end));
-                    switch fieldList{j}(strfind(fieldList{j},'ACC')+3)
-                        case 'X'
-                            aux=1;
-                        case 'Y'
-                            aux=2;
-                        case 'Z'
-                            aux=3;
-                    end
-                    eval(['relData2(:,idxList2(j),aux)=analogs2.' fieldList{j} ';']);
-                    analogs2=rmfield(analogs2,fieldList{j}); %Just to save memory space
-                end
-            end
-            relData2=permute(relData2(:,~emptyChannels2,:),[1,3,2]);
-            relData2=relData2(:,:);
-            if EMGfrequency~=analogsInfo2.frequency %The frequency was changed when downsampling EMG data
-                P=analogsInfo2.frequency/EMGfrequency;
-            	R=round(P);
-                relData2=relData2(1:R:end,:);
-            end
-            %Fixing time alignment       
-            if ~isempty(sync)
-                    relData2 = resampleShiftAndScale(relData2,timeScaleFactor,lagInSamples,1); %Aligning relData2 to relData1. There is still the need to find the overall delay of the EMG system with respect to forceplate data.
-                    relData2 = resampleShiftAndScale(relData2,1,lagInSamplesA,1);
-                    [auxData, auxData2] = truncateToSameLength(relData,relData2);
-                    clear relData*
-                    allData=[auxData,auxData2];
-                    clear auxData* 
-            else
-                    allData=[relData,relData2]; %No synch, two files
-            end
-        else
-            allData=relData;
-        end
-        
-        %Throwing away empty fields (same that were thrown on EMG data)
-        
-        % Assign names:
-        ACCList={};
-        for j=1:length(EMGList)
-            ACCList{end+1}=[EMGList{j} 'x'];
-            ACCList{end+1}=[EMGList{j} 'y'];
-            ACCList{end+1}=[EMGList{j} 'z'];
-        end
-        
-        accData=orientedLabTimeSeries(allData(1:13:end,:),0,13/EMGfrequency,ACCList,orientation); %Downsampling to ~150Hz, which is much closer to the original 148Hz sampling rate (where does this get upsampled? why?)
-        % orientation is fake: orientation is local and unique to each sensor, which is affixed to a body segment.
-        clear allData* relData* auxData*
-    else
-        EMGData=[];
-        accData=[];
-    end
-    
-    %% MarkerData
-    clear analogs* %Save memory space, no longer need analog data, it was already loaded
-    if info.kinematics %check to see if there is kinematic data
-        [markers,markerInfo]=btkGetMarkers(H);
-        relData=[];
-        fieldList=fields(markers);
-        markerList={};
-        
-        %Check marker labels are good in .c3d files        
-        mustHaveLabels={'LHIP','RHIP','LANK','RANK','RHEE','LHEE','LTOE','RTOE','RKNE','LKNE'};%we don't really care if there is RPSIS RASIS LPSIS LASIS or anything else really
-        labelPresent=false(1,length(mustHaveLabels));
-        for i=1:length(fieldList)
-            newFieldList{i}=findLabel(fieldList{i});
-            labelPresent=labelPresent+ismember(mustHaveLabels,newFieldList{i});
-        end
-        
-%         %if any of the must-have labels are not present, terminate script
-%         %and throw warning.
-%         if any(~labelPresent)
-%             missingLabels=find(~labelPresent);
-%             str=' ';
-%             for j=missingLabels
-%                 str=[str ', ' mustHaveLabels{j}];
-%             end
-%             ME=MException('loadTrials:markerDataError',['Marker data does not contain:' str '. Edit ''findLabel'' code to fix.']);
-%             throw(ME)
-%         end
-        
-        %atlernatively, 
-        if any(~labelPresent)
-            missingLabels=find(~labelPresent);
-            potentialMatches=newFieldList(~ismember(newFieldList,mustHaveLabels));
-            for j=missingLabels
-                %generate menu
-                choice = menu([{['WARNING: the marker label ' mustHaveLabels{j}]},{' was not found, but is necessary for'},...
-                    {'future calculations.Please indicate which'},{[' marker corresponds to the ' mustHaveLabels{j} ' label:']}] ,potentialMatches);
-                if choice==0
-                    ME=MException('loadTrials:markerDataError','Operation terminated by user while finding names of necessary labels.');
-                    throw(ME)
-                else
-                    %set the label corresponding to choice as one of the must-have labels
-                    addMarkerPair(mustHaveLabels{j},potentialMatches{choice})
-                end
-            end
-        end
-        
-        for j=1:length(fieldList);
-            if length(fieldList{j})>2 && ~strcmp(fieldList{j}(1:2),'C_')  %Getting fields that do NOT start with 'C_' (they correspond to unlabeled markers in Vicon naming)
-                relData=[relData,markers.(fieldList{j})];
-                markerLabel=findLabel(fieldList{j});%make sure that the markers are always named the same after this point (ex - if left hip marker is labeled LGT, LHIP, or anyhting else it always becomes LHIP.)
-                markerList{end+1}=[markerLabel 'x'];
-                markerList{end+1}=[markerLabel 'y'];
-                markerList{end+1}=[markerLabel 'z'];
-            end
-            markers=rmfield(markers,fieldList{j}); %Save memory
-        end         
-        relData(relData==0)=NaN;
-        markerData=orientedLabTimeSeries(relData,0,1/markerInfo.frequency,markerList,orientation);
-        clear relData
-        markerData.DataInfo.Units=markerInfo.units.ALLMARKERS;
-    else
-        markerData=[];
-    end
-    
-    %% Construct trialData
-    
-    %rawTrialData(metaData,markerData,EMGData,GRFData,beltSpeedSetData,beltSpeedReadData,accData,EEGData,footSwitches)
-    trials{t}=rawTrialData(trialMD{t},markerData,EMGData,GRFData,[],[],accData,[],[]);%organize trial data into organized object of class rawTrialData
-    
+function trials=loadTrials(trialMD,fileList,secFileList,info)
+%loadTrials  generates rawTrialData instances for each trial
+%
+%INPUTS:
+%trialMD: cell array of trailMetaData objects where the cell index corresponds
+%to the trial number
+%fileList: list of .c3d files containing kinematic and force data for a given experiment
+%secFileList: list of files containing EMG data for a given experiment
+%info: structured array output from GetInfoGUI
+%
+%OUTPUT:
+%trials: cell array of rawTrialData objects where the cell index corresponds
+%to the trial number
+%
+%See also: rawTrialData
+
+%orientationInfo(offset,foreaftAx,sideAx,updownAx,foreaftSign,sideSign,updownSign)
+orientation=orientationInfo([0,0,0],'y','x','z',1,1,1); %check signs! For use in biomechanics calculations
+
+%Create list of expected/accepted muscles:
+orderedMuscleList={'PER','TA','SOL','MG','LG','RF','VM','VL','BF','SEMB','SEMT','ADM','GLU','TFL','ILP','SAR','HIP'}; %This is the desired order
+orderedEMGList={};
+for j=1:length(orderedMuscleList)
+    orderedEMGList{end+1}=['R' orderedMuscleList{j}];
+    orderedEMGList{end+1}=['L' orderedMuscleList{j}];
+end
+        
+for t=cell2mat(info.trialnums) %loop through each trial
+    %Import data from c3d, uses external toolbox BTK
+    H=btkReadAcquisition([fileList{t} '.c3d']);
+    [analogs,analogsInfo]=btkGetAnalogs(H);
+    secondFile=false;
+    if ~isempty(secFileList{t})
+        H2=btkReadAcquisition([secFileList{t} '.c3d']);
+        [analogs2,analogsInfo2]=btkGetAnalogs(H2);
+        secondFile=true;
+    end    
+    
+    %% GRFData
+    if info.forces %check to see if there are GRF forces in the trial
+        showWarning = false;%must define or else error is thrown when otherwise case is skipped
+        relData=[];
+        forceLabels ={};
+        units={};
+        fieldList=fields(analogs);
+        for j=1:length(fieldList);%parse analog channels by force, moment, cop
+            %if strcmp(fieldList{j}(end-2),'F') || strcmp(fieldList{j}(end-2),'M') %Getting fields that end in F.. or M.. only
+            if strcmp(fieldList{j}(1),'F') || strcmp(fieldList{j}(1),'M') || ~isempty(strfind(fieldList{j},'Force')) || ~isempty(strfind(fieldList{j},'Moment'))
+                if ~strcmpi('x',fieldList{j}(end-1)) && ~strcmpi('y',fieldList{j}(end-1)) && ~strcmpi('z',fieldList{j}(end-1))
+                    warning(['loadTrials:GRFs','Found force/moment data that does not correspond to any of the expected directions (x,y or z). Discarding channel ' fieldList{j}])
+                else
+                switch fieldList{j}(end)%parse devices
+                    case '1' %Forces/moments ending in '1' area assumed to be of left treadmill belt
+                        forceLabels{end+1} = ['L',fieldList{j}(end-2:end-1)];
+                        units{end+1}=eval(['analogsInfo.units.',fieldList{j}]);
+                        relData=[relData,analogs.(fieldList{j})];
+                    case '2' %Forces/moments ending in '2' area assumed to be of right treadmill belt
+                        forceLabels{end+1} = ['R',fieldList{j}(end-2:end-1)];
+                        units{end+1}=eval(['analogsInfo.units.',fieldList{j}]);
+                        relData=[relData,analogs.(fieldList{j})];
+                    case '4'%Forces/moments ending in '4' area assumed to be of handrail
+                        forceLabels{end+1} = ['H',fieldList{j}(end-2:end-1)];
+                        units{end+1}=eval(['analogsInfo.units.',fieldList{j}]);
+                        relData=[relData,analogs.(fieldList{j})];
+                    otherwise
+                        showWarning=true;%%HH moved warning outside loop on 6/3/2015 to reduce command window output                        
+                end
+                analogs=rmfield(analogs,fieldList{j}); %Just to save memory space
+                end
+            end
+        end    
+        if showWarning
+            warning(['loadTrials:GRFs','Found force/moment data in trial ' num2str(t) ' that does not correspond to any of the expected channels (L=1, R=2, H=4). Data discarded.'])
+        end
+        
+        %Sanity check: offset calibration, make sure that force values from
+        %analog pins have zero mode, correct scale units etc.
+        try
+            map=[1:6,8:13,46:51]; %Forces and moments to the corresponding pin in 
+            list={'LFx','LFy','LFz','LMx','LMy','LMz','RFx','RFy','RFz','RMx','RMy','RMz','HFx','HFy','HFz','HMx','HMy','HMz'};
+            offset=nan(size(list));
+            gain=nan(size(list));
+            trueOffset=nan(size(list));
+            differenceInForceUnits=nan(size(list));
+            m=nan(size(list));
+            tol=5; %N or N.m
+            for j=1:length(list)
+                k=find(strcmp(forceLabels,list{j}));
+                if ~isempty(k)
+                    aux=fields(analogs);
+                    iii=find(cellfun(@(x) ~isempty(x),regexp(aux,['Pin_' num2str(map(k)) '$'])));
+                    raw=analogs.(aux{iii});
+                    proc=relData(:,k);
+                    %figure; plot(raw,proc,'.')
+                    rel=proc~=0;
+                    if ~isempty(proc)
+                        m(j)=4*prctile(abs(proc(rel)),1); %This can be used for thresholding
+                        coef=polyfit(raw(rel),proc(rel),1);
+                        gain(j)=coef(1); %This could be rounded to keep only 2 significant figures, which is the more likely value
+                        offset(j)=-coef(2)/coef(1); 
+                        C=[-1:.001:1];
+                        Hh=hist(raw,C);
+                        trueOffset(j)=C(Hh==max(Hh));
+                        differenceInForceUnits(j)=gain(j)*(trueOffset(j)-offset(j));
+                    end
+                    switch list{j}(2)
+                        case 'F' %Forces
+                            ttol=tol;
+                            units='N';
+                        case 'M' %Moments
+                            ttol=tol*1000; %moments are in N.mm
+                            units='N.mm';
+                        otherwise
+                            error('');
+                    end
+                    if differenceInForceUnits(j)>ttol
+                        a=questdlg(['When loading ' list{j} ' there appears to be a non-zero mode (offset). Calculated offset is ' num2str(differenceInForceUnits(j)) ' ' units '. Please confirm that you want to subtract this offset.']);
+                        switch a
+                            case 'Yes'
+                                relData(:,k)=gain(j)*(raw -trueOffset(j));
+                                relData(abs(relData(:,k))<4*ttol,k)=0; %Thresholding using the tolerance, should never be less than 2*ttol
+                            case 'No'
+                                %nop
+                            otherwise
+                                error('');
+                        end
+                    end
+                end
+            end
+        catch ME
+           warning('loadTrials:GRFs','Could not perform offset check. Proceeding with data as is.') 
+        end
+        
+        %Create labTimeSeries (data,t0,Ts,labels,orientation)
+        if size(relData,2)<12 %we don't have at least 3 forces and 3 moments per belt
+            warning('loadTrials:GRFs',['Did not find all GRFs for the two belts in trial ' num2str(t)])
+        end
+        GRFData=orientedLabTimeSeries(relData,0,1/analogsInfo.frequency,forceLabels,orientation);
+        GRFData.DataInfo.Units=units;
+    else
+        GRFData=[];
+    end
+    clear relData*
+    
+    %% EMGData (from 2 files!) & Acceleration data
+    if info.EMGs
+        %Primary file (PC)
+        relData=[];
+        relDataTemp=[];
+        fieldList=fields(analogs);
+        idxList=[];
+        for j=1:length(fieldList);
+            if  ~isempty(strfind(fieldList{j},'EMG'))  %Getting fields that start with 'EMG' only
+                relDataTemp=[relDataTemp,analogs.(fieldList{j})];
+                idxList(end+1)=str2num(fieldList{j}(strfind(fieldList{j},'EMG')+3:end));
+                analogs=rmfield(analogs,fieldList{j}); %Just to save memory space
+            end
+        end
+        emptyChannels1=cellfun(@(x) isempty(x),info.EMGList1);
+        EMGList1=info.EMGList1(~emptyChannels1);
+        relData(:,idxList)=relDataTemp; %Re-sorting to fix the 1,10,11,...,2,3 count that Matlab does
+        relData=relData(:,~emptyChannels1);
+        EMGList=EMGList1;
+        
+        %Secondary file (PC)
+        relDataTemp2=[];
+        idxList2=[];
+        if secondFile
+            fieldList=fields(analogs2);
+            for j=1:length(fieldList);
+                if  ~isempty(strfind(fieldList{j},'EMG'))  %Getting fields that start with 'EMG' only
+                    relDataTemp2=[relDataTemp2,analogs2.(fieldList{j})];
+                    idxList2(end+1)=str2num(fieldList{j}(strfind(fieldList{j},'EMG')+3:end));
+                    analogs2=rmfield(analogs2,fieldList{j}); %Just to save memory space
+                end
+            end
+            emptyChannels2=cellfun(@(x) isempty(x),info.EMGList2);
+            EMGList2=info.EMGList2(~emptyChannels2); %Just using the names for the channels that were actually in the file
+            relData2(:,idxList2)=relDataTemp2; %Re-sorting to fix the 1,10,11,...,2,3 count that Matlab does
+            relData2=relData2(:,~emptyChannels2);
+            EMGList=[EMGList1,EMGList2];
+        end
+        
+        %Check if names match with expectation, otherwise query user
+        for k=1:length(EMGList)
+            while sum(strcmpi(orderedEMGList,EMGList{k}))==0 && ~strcmpi(EMGList{k}(1:4),'sync')
+                aux= inputdlg(['Did not recognize muscle name, please re-enter name for channel ' num2str(k) ' (was ' EMGList{k} '). Acceptable values are ' cell2mat(strcat(orderedEMGList,', ')) ' or ''sync''.'],'s');
+                if k<=length(EMGList1)
+                    info.EMGList1{idxList(k)}=aux{1}; %This is to keep the same message from being prompeted for each trial processed.
+                else
+                    info.EMGList2{idxList2(k-length(EMGList1))}=aux{1};
+                end
+                EMGList{k}=aux{1};
+            end
+        end
+        
+        %For some reasing the naming convention for analog pins is not kept
+        %across Nexus versions:
+        fieldNames=fields(analogs);
+% <<<<<<< HEAD
+        
+        %TO DO: try to ensure that Nexus doesn't give stupid names to these
+        %channels to begin with, not exactly sure how though...
+        try
+            refSync=analogs.(fieldNames{cellfun(@(x) ~isempty(x),strfind(fieldNames,'Pin3'))});
+        catch me
+            try
+                refSync=analogs.(fieldNames{cellfun(@(x) ~isempty(x),strfind(fieldNames,'Raw_Pin_3'))});
+            catch me
+%                 keyboard
+                refSync=analogs.(fieldNames{cellfun(@(x) ~isempty(x),strfind(fieldNames,'Raw_Raw_Raw_Raw_3'))});
+            end
+        end
+% =======
+       refSync=analogs.(fieldNames{cellfun(@(x) ~isempty(strfind(x,'Pin3')) | ~isempty(strfind(x,'Pin_3')),fieldNames)});
+% >>>>>>> origin/master
+        
+        %Check for frequencies between the two PCs
+        if secondFile
+            if abs(analogsInfo.frequency-analogsInfo2.frequency)>eps
+                warning('Sampling rates from the two computers are different, down-sampling one under the assumption that sampling rates are multiple of each other.')
+                %Assuming that the sampling rates are multiples of one another
+                if analogsInfo.frequency>analogsInfo2.frequency 
+                    %First set is the up-sampled one, reducing
+                    P=analogsInfo.frequency/analogsInfo2.frequency;
+                    R=round(P);
+                    relData=relData(1:R:end,:);
+                    refSync=refSync(1:R:end);
+                    EMGfrequency=analogsInfo2.frequency;
+                else
+                    P=round(analogsInfo2.frequency/analogsInfo.frequency);
+                    R=round(P);
+                    relData2=relData2(1:R:end,:);
+                    EMGfrequency=analogsInfo.frequency;
+                end
+                if abs(R-P)>1e-7
+                    error('loadTrials:unmatchedSamplingRatesForEMG','The different EMG files are sampled at different rates and they are not multiple of one another')
+                end
+            end
+        else
+            EMGfrequency=analogsInfo.frequency;
+        end
+        
+        %Only keeping matrices of same size to one another:
+        if secondFile
+            [auxData, auxData2] = truncateToSameLength(relData,relData2);
+            allData=[auxData,auxData2];
+            clear auxData*
+        else
+            allData=relData;
+        end
+        
+        %Pre-process:
+        refAux=medfilt1(refSync,20);
+        refAux=medfilt1(diff(refAux),10);
+        clear auxData*
+        syncIdx=strncmpi(EMGList,'Sync',4); %Compare first 4 chars in string list
+        sync=allData(:,syncIdx);
+        if ~isempty(sync) %Only proceeding with synchronization if there are sync signals 
+        N=size(sync,1);
+        aux=medfilt1(sync,20,[],1);
+        aux=medfilt1(diff(aux),10,[],1);
+        if secondFile
+            [~,timeScaleFactor,lagInSamples,~] = matchSignals(aux(:,1),aux(:,2));
+            newRelData2 = resampleShiftAndScale(relData2,timeScaleFactor,lagInSamples,1); %Aligning relData2 to relData1. There is still the need to find the overall delay of the EMG system with respect to forceplate data.
+        end
+        [~,timeScaleFactorA,lagInSamplesA,~] = matchSignals(refAux,aux(:,1));
+        newRelData = resampleShiftAndScale(relData,1,lagInSamplesA,1);
+        if secondFile
+            newRelData2 = resampleShiftAndScale(newRelData2,1,lagInSamplesA,1);
+        end
+        
+        %Only keeping matrices of same size to one another:
+        if secondFile
+            [auxData, auxData2] = truncateToSameLength(newRelData,newRelData2);
+            clear newRelData*
+            allData=[auxData,auxData2];
+            clear auxData*
+        else
+            allData=newRelData;
+        end
+        
+        %Finding gains through least-squares on high-pass filtered synch
+        %signals (why using HPF for gains and not for synch?)
+        refSync=idealHPF(refSync,0);
+        [allData,refSync]=truncateToSameLength(allData,refSync);
+        syncIdx=strncmpi(EMGList,'Sync',4); %Compare first 4 chars in string list
+        sync=idealHPF(allData(:,syncIdx),0);
+        gain1=refSync'/sync(:,1)';
+        E1=sum((refSync(max([lagInSamplesA+1,1]):end)-sync(max([lagInSamplesA+1,1]):end,1)*gain1).^2)/sum(refSync.^2); %Computing error energy as % of original signal energy, only considering the time interval were signals were simultaneously recorded.
+        if secondFile
+            gain2=refSync'/sync(:,2)';
+            E2=sum((refSync(max([lagInSamplesA+1+lagInSamples,1]):end)-sync(max([lagInSamplesA+1+lagInSamples,1]):end,2)*gain2).^2)/sum(refSync.^2);
+        else
+            E2=0;
+            gain2=NaN;
+            timeScaleFactor=NaN;
+            lagInSamples=NaN;
+        end
+
+        %Analytic measure of alignment problems 
+        disp(['Sync complete: mismatch signal energy (as %) was ' num2str(E1,3) ' and ' num2str(E2,3) '.'])
+        disp(['Sync parameters were: gains= ' num2str(gain1,4) ', ' num2str(gain2,4) '; delays= ' num2str(lagInSamplesA/EMGfrequency,3) 's, ' num2str((lagInSamplesA+lagInSamples)/EMGfrequency,3) 's; sampling mismatch= ' num2str(1-timeScaleFactor,5)]);
+        if E1>.01 || E2>.01 %Signal difference has at least 1% of original signal energy
+            warning(['Time alignment doesnt seem to have worked: signal mismatch is too high in trial ' num2str(t) '.'])
+            h=figure;
+            subplot(2,2,[1:2])
+            hold on
+            title(['Trial ' num2str(t) ' Synchronization'])
+            time=[0:length(refSync)-1]*1/EMGfrequency;
+            plot(time,refSync)
+            plot(time,sync(:,1)*gain1,'r')
+            plot(time,sync(:,2)*gain2,'g')
+            legend('refSync',['sync1, delay=' num2str(lagInSamplesA/EMGfrequency,3) 's'],['sync2, delay=' num2str((lagInSamplesA+lagInSamples)/EMGfrequency,3)  's'])
+            hold off
+            subplot(2,2,3)
+            T=round(3*EMGfrequency); %To plot just 3 secs at the beginning and at the end
+            if T<length(refSync)
+                hold on
+                plot(time(1:T),refSync(1:T))
+                plot(time(1:T),sync(1:T,1)*gain1,'r')
+                plot(time(1:T),sync(1:T,2)*gain2,'g')
+                hold off
+                subplot(2,2,4)
+                hold on
+                plot(time(end-T:end),refSync(end-T:end))
+                plot(time(end-T:end),sync(end-T:end,1)*gain1,'r')
+                plot(time(end-T:end),sync(end-T:end,2)*gain2,'g')
+                hold off
+            end
+            s=inputdlg('Please confirm that you want to proceed like this (y/n)','str');
+            switch s{1}
+                case {'y','Y','yes'}
+                     disp(['Using signals in a possibly unsynchronized way!.'])
+                     close(h)
+                case {'n','N','no'}
+                    error('loadTrials:EMGCouldNotBeSynched','Could not synchronize EMG data, stopping data loading.')
+            end
+        end
+        
+        %Plot to CONFIRM VISUALLY if alignment worked:
+        h=figure;
+        subplot(2,2,[1:2])
+        hold on
+        title(['Trial ' num2str(t) ' Synchronization'])
+        time=[0:length(refSync)-1]*1/EMGfrequency;
+        plot(time,refSync)
+        plot(time,sync(:,1)*gain1,'r')
+        if secondFile
+            plot(time,sync(:,2)*gain2,'g')
+            legend('refSync',['sync1, delay=' num2str(lagInSamplesA/EMGfrequency,3) 's'],['sync2, delay=' num2str((lagInSamplesA+lagInSamples)/EMGfrequency,3)  's'])
+        else           
+            legend('refSync',['sync1, delay=' num2str(lagInSamplesA/EMGfrequency,3) 's'])
+        end
+        hold off
+        subplot(2,2,3)
+        T=round(3*EMGfrequency); %To plot just 3 secs at the beginning and at the end
+        if T<length(refSync)
+        hold on
+         plot(time(1:T),refSync(1:T))
+        plot(time(1:T),sync(1:T,1)*gain1,'r')
+        if secondFile
+        plot(time(1:T),sync(1:T,2)*gain2,'g')
+        end
+        %legend('refSync',['sync1, delay=' num2str(lagInSamplesA/analogsInfo.frequency,3) 's'],['sync2, delay=' num2str((lagInSamplesA+lagInSamples)/analogsInfo.frequency,3)  's'])
+        hold off
+        subplot(2,2,4)
+        hold on
+        plot(time(end-T:end),refSync(end-T:end))
+        plot(time(end-T:end),sync(end-T:end,1)*gain1,'r')
+        if secondFile
+        plot(time(end-T:end),sync(end-T:end,2)*gain2,'g')
+        end
+        %legend('refSync',['sync1, delay=' num2str(lagInSamplesA/analogsInfo.frequency,3) 's'],['sync2, delay=' num2str((lagInSamplesA+lagInSamples)/analogsInfo.frequency,3)  's'])
+        hold off
+        end
+        saveFig(h,'./',['Trial ' num2str(t) ' Synchronization'])
+%         uiwait(h)
+        else
+            warning('No sync signals were present, using data as-is.')
+        end
+        
+        
+        %Sorting muscles (orderedEMGList was created previously) so that they are always stored in the same order
+        orderedIndexes=zeros(length(orderedEMGList),1);
+        for j=1:length(orderedEMGList)
+            for k=1:length(EMGList)
+                if strcmpi(orderedEMGList{j},EMGList{k})
+                    orderedIndexes(j)=k;
+                    break;
+                end
+            end
+        end
+        orderedIndexes=orderedIndexes(orderedIndexes~=0); %Avoiding missing muscles
+        aux=zeros(length(EMGList),1);
+        aux(orderedIndexes)=1;
+        if any(aux==0) && ~all(strcmpi(EMGList(aux==0),'sync'))
+            warning(['loadTrials: Not all of the provided muscles are in the ordered list, ignoring ' EMGList{aux==0}])
+        end
+        allData(allData==0)=NaN; %Eliminating samples that are exactly 0: these are unavailable samples
+        EMGData=labTimeSeries(allData(:,orderedIndexes),0,1/EMGfrequency,EMGList(orderedIndexes)); %Throw away the synch signal
+        clear allData* relData* auxData*
+        
+        %% AccData (from 2 files too!)
+        %Primary file
+        relData=[];
+        idxList=[];
+        fieldList=fields(analogs);
+        for j=1:length(fieldList);
+            if ~isempty(strfind(fieldList{j},'ACC'))  %Getting fields that start with 'ACC' only
+                idxList(j)=str2num(fieldList{j}(strfind(fieldList{j},'ACC')+4:end));
+                switch fieldList{j}(strfind(fieldList{j},'ACC')+3)
+                    case 'X'
+                        aux=1;
+                    case 'Y'
+                        aux=2;
+                    case 'Z'
+                        aux=3;
+                end
+                eval(['relData(:,idxList(j),aux)=analogs.' fieldList{j} ';']);
+                analogs=rmfield(analogs,fieldList{j}); %Just to save memory space
+            end
+        end
+        relData=permute(relData(:,~emptyChannels1,:),[1,3,2]);
+        relData=relData(:,:);
+        if EMGfrequency~=analogsInfo.frequency %The frequency was changed when downsampling EMG data
+            P=analogsInfo.frequency/EMGfrequency;
+            R=round(P);
+            relData=relData(1:R:end,:);
+        end
+        %Fixing time alignment 
+        if ~isempty(sync)
+            relData = resampleShiftAndScale(relData,1,lagInSamplesA,1);
+        end
+        
+        
+        %Secondary file
+        relData2=[];
+        idxList2=[];
+        if secondFile
+            fieldList=fields(analogs2);
+            for j=1:length(fieldList);
+                if ~isempty(strfind(fieldList{j},'ACC'))  %Getting fields that start with 'EMG' only
+                    idxList2(j)=str2num(fieldList{j}(strfind(fieldList{j},'ACC')+4:end));
+                    switch fieldList{j}(strfind(fieldList{j},'ACC')+3)
+                        case 'X'
+                            aux=1;
+                        case 'Y'
+                            aux=2;
+                        case 'Z'
+                            aux=3;
+                    end
+                    eval(['relData2(:,idxList2(j),aux)=analogs2.' fieldList{j} ';']);
+                    analogs2=rmfield(analogs2,fieldList{j}); %Just to save memory space
+                end
+            end
+            relData2=permute(relData2(:,~emptyChannels2,:),[1,3,2]);
+            relData2=relData2(:,:);
+            if EMGfrequency~=analogsInfo2.frequency %The frequency was changed when downsampling EMG data
+                P=analogsInfo2.frequency/EMGfrequency;
+            	R=round(P);
+                relData2=relData2(1:R:end,:);
+            end
+            %Fixing time alignment       
+            if ~isempty(sync)
+                    relData2 = resampleShiftAndScale(relData2,timeScaleFactor,lagInSamples,1); %Aligning relData2 to relData1. There is still the need to find the overall delay of the EMG system with respect to forceplate data.
+                    relData2 = resampleShiftAndScale(relData2,1,lagInSamplesA,1);
+                    [auxData, auxData2] = truncateToSameLength(relData,relData2);
+                    clear relData*
+                    allData=[auxData,auxData2];
+                    clear auxData* 
+            else
+                    allData=[relData,relData2]; %No synch, two files
+            end
+        else
+            allData=relData;
+        end
+        
+        %Throwing away empty fields (same that were thrown on EMG data)
+        
+        % Assign names:
+        ACCList={};
+        for j=1:length(EMGList)
+            ACCList{end+1}=[EMGList{j} 'x'];
+            ACCList{end+1}=[EMGList{j} 'y'];
+            ACCList{end+1}=[EMGList{j} 'z'];
+        end
+        
+        accData=orientedLabTimeSeries(allData(1:13:end,:),0,13/EMGfrequency,ACCList,orientation); %Downsampling to ~150Hz, which is much closer to the original 148Hz sampling rate (where does this get upsampled? why?)
+        % orientation is fake: orientation is local and unique to each sensor, which is affixed to a body segment.
+        clear allData* relData* auxData*
+    else
+        EMGData=[];
+        accData=[];
+    end
+    
+    %% MarkerData
+    clear analogs* %Save memory space, no longer need analog data, it was already loaded
+    if info.kinematics %check to see if there is kinematic data
+        [markers,markerInfo]=btkGetMarkers(H);
+        relData=[];
+        fieldList=fields(markers);
+        markerList={};
+        
+        %Check marker labels are good in .c3d files        
+        mustHaveLabels={'LHIP','RHIP','LANK','RANK','RHEE','LHEE','LTOE','RTOE','RKNE','LKNE'};%we don't really care if there is RPSIS RASIS LPSIS LASIS or anything else really
+        labelPresent=false(1,length(mustHaveLabels));
+        for i=1:length(fieldList)
+            newFieldList{i}=findLabel(fieldList{i});
+            labelPresent=labelPresent+ismember(mustHaveLabels,newFieldList{i});
+        end
+        
+%         %if any of the must-have labels are not present, terminate script
+%         %and throw warning.
+%         if any(~labelPresent)
+%             missingLabels=find(~labelPresent);
+%             str=' ';
+%             for j=missingLabels
+%                 str=[str ', ' mustHaveLabels{j}];
+%             end
+%             ME=MException('loadTrials:markerDataError',['Marker data does not contain:' str '. Edit ''findLabel'' code to fix.']);
+%             throw(ME)
+%         end
+        
+        %atlernatively, 
+        if any(~labelPresent)
+            missingLabels=find(~labelPresent);
+            potentialMatches=newFieldList(~ismember(newFieldList,mustHaveLabels));
+            for j=missingLabels
+                %generate menu
+                choice = menu([{['WARNING: the marker label ' mustHaveLabels{j}]},{' was not found, but is necessary for'},...
+                    {'future calculations.Please indicate which'},{[' marker corresponds to the ' mustHaveLabels{j} ' label:']}] ,potentialMatches);
+                if choice==0
+                    ME=MException('loadTrials:markerDataError','Operation terminated by user while finding names of necessary labels.');
+                    throw(ME)
+                else
+                    %set the label corresponding to choice as one of the must-have labels
+                    addMarkerPair(mustHaveLabels{j},potentialMatches{choice})
+                end
+            end
+        end
+        
+        for j=1:length(fieldList);
+            if length(fieldList{j})>2 && ~strcmp(fieldList{j}(1:2),'C_')  %Getting fields that do NOT start with 'C_' (they correspond to unlabeled markers in Vicon naming)
+                relData=[relData,markers.(fieldList{j})];
+                markerLabel=findLabel(fieldList{j});%make sure that the markers are always named the same after this point (ex - if left hip marker is labeled LGT, LHIP, or anyhting else it always becomes LHIP.)
+                markerList{end+1}=[markerLabel 'x'];
+                markerList{end+1}=[markerLabel 'y'];
+                markerList{end+1}=[markerLabel 'z'];
+            end
+            markers=rmfield(markers,fieldList{j}); %Save memory
+        end         
+        relData(relData==0)=NaN;
+        markerData=orientedLabTimeSeries(relData,0,1/markerInfo.frequency,markerList,orientation);
+        clear relData
+        markerData.DataInfo.Units=markerInfo.units.ALLMARKERS;
+    else
+        markerData=[];
+    end
+    
+    %% Construct trialData
+    
+    %rawTrialData(metaData,markerData,EMGData,GRFData,beltSpeedSetData,beltSpeedReadData,accData,EEGData,footSwitches)
+    trials{t}=rawTrialData(trialMD{t},markerData,EMGData,GRFData,[],[],accData,[],[]);%organize trial data into organized object of class rawTrialData
+    
 end