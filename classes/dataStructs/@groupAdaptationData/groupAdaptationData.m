--- conflicted
+++ resolved
@@ -1,978 +1,970 @@
-classdef groupAdaptationData
-    %groupAdaptaitonData  contains the adaptation data objects for a group
-    %of subjects
-    %
-    %groupAdaptaitonData properties:
-    %   ID - cell array of strings listing subject ID's in group
-    %   adaptData - cell array of adaptationData objects
-    %
-    %groupAdaptaitonData Methods:
-    %
-    %See also: experimentMetaData, subjectData, adaptationData
-
-    properties
-        ID %cell array of strings listing subject ID's in group: should be a dependent property!
-        adaptData % cell array of adaptationData objects. This should be called 'subjectData'
-    end
-
-    properties (Dependent)
-        groupID
-        subjectData
-    end
-
-    properties (Hidden)
-      hiddenID='';
-    end
-
-    methods
-        %% Constructor
-        function this=groupAdaptationData(ID,data,groupID)
-            if nargin >1 && length(ID)==length(data)
-                boolFlag=false(1,length(data));
-                for i=1:length(data)
-                    boolFlag(i)=isa(data{i},'adaptationData');
-                end
-                if all(boolFlag)
-                    this.ID=ID;
-                    this.adaptData=data;
-                end
-            end
-
-            if nargin<3 || isempty(groupID)
-                %nop
-            else
-                hiddenID=groupID;
-            end
-        end
-
-        %% Other Functions
-        function out = get.subjectData(this)
-            out=this.adaptData;
-        end
-        
-        function [conditions,nonCommonConditions] = getCommonConditions(this,subs)
-            if nargin<2 || isempty(subs)
-                subs=1:length(this.ID);
-            else
-                if isa(subs,'cell')
-                    subs=find(ismember(this.ID,subs));
-                end
-            end
-            conditions=this.adaptData{subs(1)}.metaData.conditionName;
-            conditions=conditions(~cellfun('isempty',conditions));
-            for s=2:length(subs)
-                conds=this.adaptData{subs(s)}.metaData.conditionName;
-                conds=conds(~cellfun('isempty',conds));
-                %check if current subject had conditions other than the rest
-                %for c=1:length(conds)
-                %    if ~ismember(lower(conds(c)),lower(conditions))
-                %        %Subs.(abrevGroup).conditions{end+1}=conditions{c};
-                %        disp(['Warning: ' this.ID{subs(s)} ' performed ' conds{c} ', but it was not performed by all subjects.'])
-                %    end
-                %end
-                %check if current subject didn't have a condition that the rest had
-                for c=1:length(conditions)
-                    if ~ismember(lower(conditions(c)),lower(conds)) && ~isempty(conditions{c})
-                        %disp(['Warning: ' this.ID{subs(s)} ' did not perform ' conditions{c} ' but ' strjoin(this.ID(subs(1:s-1)),', ') ' did.'])
-                        conditions{c}='';
-                    end
-                end
-                %refresh conditions by removing empty cells (if you remove
-                %them above, the for loop doesn't work any more)
-                conditions=conditions(~cellfun('isempty',conditions));
-            end
-            allConditions = getAllConditions(this,subs);
-            nonCommonConditions = setdiff(lower(allConditions),lower(conditions));
-            disp(['Warning: found some non common conditions: ' ])
-            disp(nonCommonConditions')
-        end
-
-        function conditions = getAllConditions(this,subs)
-            if nargin<2 || isempty(subs)
-                subs=1:length(this.ID);
-            else
-                if isa(subs,'cell')
-                    subs=find(ismember(this.ID,subs));
-                end
-            end
-            conditions={};
-            for s=1:length(subs)
-                conditions=[conditions lower(this.adaptData{subs(s)}.metaData.conditionName)];
-            end
-            conditions=conditions(~cellfun('isempty',conditions));
-            conditions=unique(conditions);
-        end
-
-        function [parameters,descriptions] = getCommonParameters(this,subs)
-            if nargin<2 || isempty(subs)
-                subs=1:length(this.ID);
-            else
-                if isa(subs,'cell')
-                    subs=find(ismember(this.ID,subs));
-                end
-            end
-            [parameters,descriptions]=this.adaptData{1}.getParameterList;
-            for s=2:length(subs)
-                params=this.adaptData{subs(s)}.getParameterList;
-                %check if current subject had parameters other than the rest
-                for p=1:length(params)
-                    if ~ismember(params(p),parameters)
-                        disp(['Warning: ' this.ID{subs(s)} ' has ' params{p} ', but it was not computed for all subjects.'])
-                    end
-                end
-                %check if current subject didn't have a parameter that the rest had
-                for p=1:length(parameters)
-                    if ~ismember(parameters(p),params)
-                        disp(['Warning: '  parameters{p} 'was not computed for' this.ID{subs(s)} ', but was for ' strjoin(this.ID(1:subs(1:s-1)),', ') '.'])
-                        parameters{p}='';
-                    end
-                end
-                %refresh parameters by removing empty cells (if you remove
-                %them above, the for loop doesn't work any more)
-                inds=find(~cellfun('isempty',parameters));
-                parameters=parameters(inds);
-                descriptions=descriptions(inds);
-            end
-        end
-
-        function [parameters,descriptions] = getAllParameters(this,subs)
-            if nargin<2 || isempty(subs)
-                subs=1:length(this.ID);
-            else
-                if isa(subs,'cell')
-                    subs=find(ismember(this.ID,subs));
-                end
-            end
-            allParams={};
-            allDesc={};
-            for s=1:length(subs)
-                [parameters,descriptions]=this.adaptData{s}.getParameterList;
-                allParams=[allParams(:); parameters];
-                allDesc=[allDesc(:); descriptions];
-            end
-            [parameters,idx]=unique(allParams);
-            descriptions=allDesc(idx);
-        end
-
-        function labelList=getLabelsThatMatch(this,exp)
-            labelList=this.getAllParameters;
-            flags=cellfun(@(x) ~isempty(x),regexp(labelList,exp));
-            labelList=labelList(flags);
-        end
-
-        function gID=get.groupID(this)
-            if ~isempty(this.hiddenID)
-              gID=this.hiddenID;
-            else
-              gID=this.ID{1}(1); %Using first char in first subjects' ID as group ID.
-            end
-        end
-        
-        function meanSub=getMeanSubject(this)
-            
-            error('Unimplemented')
-            %This requires finisihing getMinSharedNumberOfStrides
-            commonConds=this.getCommonConditions;
-            commonParams=this.getCommonParameters;
-            commonStrides=this.getMinSharedNumberOfStrides(this,commonConds);
-            [data]=getGroupedData(this,commonParams,commonConds,0,numberOfStrides,0,0); %No removal of bias, no exempt strides
-            meanSub=adaptationData(this.adaptData{1}.metaData,this.adaptData{1}.subData,data); %Doxy: need to fill meta data and subject data fields appropriately
-        end
-        
-        function minNumStrides=getMinSharedNumberOfStrides(this, conds)
-            %This function returns the minimum number of strides ALL
-            %subjects have for any given condition(s)
-            error('Unimplemented')
-           if nargin<2 || isempty(conds)
-               conds=this.getCommonConditions;
-           end
-           minNumStrides=nan(size(conds));
-           for i=1:length(conds)
-               minNumStrides(i)=NaN; %Doxy
-           end
-        end
-        
-        function ageInMonths=getSubjectAgeAtExperimentDate(this)
-            for i=1:length(this.ID)
-               ageInMonths(i)=this.adaptData{i}.getSubjectAgeAtExperimentDate;
-            end
-        end
-
-        %Modifiers
-        function newThis=cat(this,other)
-            newThis=groupAdaptationData([this.ID other.ID],[this.adaptData other.adaptData]);
-        end
-
-        function newThis=removeBadStrides(this,markAsNaNflag)
-            newThis=this;
-            if nargin<2 || isempty(markAsNaNflag)
-                markAsNaNflag=[];
-            end
-           for i=1:length(this.ID)
-              newThis.adaptData{i}=this.adaptData{i}.removeBadStrides(markAsNaNflag);
-           end
-        end
-
-        function newThis=markBadWhenMissingAny(this,labels)
-            newThis=this;
-           for i=1:length(this.ID)
-              newThis.adaptData{i}=this.adaptData{i}.markBadWhenMissingAny(labels);
-           end
-        end
-
-        function newThis=markBadWhenMissingAll(this,labels)
-            newThis=this;
-           for i=1:length(this.ID)
-              newThis.adaptData{i}=this.adaptData{i}.markBadWhenMissingAll(labels);
-           end
-        end
-
-        function newThis=removeBias(this)
-            newThis=this;
-            for i=1:length(this.ID)
-                newThis.adaptData{i}=this.adaptData{i}.removeBias;
-            end
-
-        end
-
-        function newThis=normalizeBias(this)
-            newThis=this;
-            for i=1:length(this.ID)
-                newThis.adaptData{i}=this.adaptData{i}.normalizeBias;
-            end
-
-        end
-        
-        function [newThis]=normalizeToBaseline(this,labelPrefix,baseConds2)
-            newThis=this;
-            if nargin<3
-                baseConds2=[];
-            end
-            for i=1:length(this.ID)
-                newThis.adaptData{i}=this.adaptData{i}.normalizeToBaseline(labelPrefix,baseConds2);
-            end
-
-        end
-        function [this]=normalizeToBaselineEpoch(this,labelPrefix,baseEpoch,noMinNormFlag)
-            if nargin<4 || isempty(noMinNormFlag)
-                noMinNormFlag=0;
-            end
-            for i=1:length(this.ID)
-                this.adaptData{i}=this.adaptData{i}.normalizeToBaselineEpoch(labelPrefix,baseEpoch,noMinNormFlag);
-            end
-        end
-
-        function [newThis]=removeAltBias(this,condName,strideNo,exemptStrides,medianFlag,normalizeFlag)
-            newThis=this;
-            if nargin<5
-                medianFlag=0;
-            end
-            if nargin<6
-                normalizeFlag=[];
-            end
-            for i=1:length(this.ID)
-                newThis.adaptData{i}=this.adaptData{i}.removeAltBias(condName,strideNo,exemptStrides,medianFlag,normalizeFlag);
-            end
-        end
-
-        function newThis=renameParams(this,oldLabels,newLabels)
-           for i=1:length(this.ID)
-               this.adaptData{i}=this.adaptData{i}.renameParams(oldLabels,newLabels);
-           end
-           newThis=this;
-        end
-
-        function newThis=renameConditions(this,oldNames,newNames)
-            %Replaces names for conditions in all members of the group.
-            %Old names is a cell array containing strings, or containing
-            %cell arrays of strings with multiple alternative spellings.
-            %New names is a cell array of strings.
-            %Only exact matches to old names are replaced, and if no exact
-            %match is found, then no replacement happens but the process
-            %continues (warning thrown, same as adaptationData method)
-            for i=1:length(this.ID)
-               this.adaptData{i}.metaData=this.adaptData{i}.metaData.replaceConditionNames(oldNames,newNames);
-           end
-           newThis=this;
-        end
-
-        function newThis=medianFilter(this,N)
-            newThis=this;
-            for i=1:length(this.adaptData)
-                newThis.adaptData{i}=this.adaptData{i}.medianFilter(N);
-            end
-        end
-
-        function newThis=addNewParameter(this,newParamLabel,funHandle,inputParameterLabels,newParamDescription)
-            newThis=this;
-            for i=1:length(this.adaptData)
-               newThis.adaptData{i}=this.adaptData{i}.addNewParameter(newParamLabel,funHandle,inputParameterLabels,newParamDescription);
-            end
-        end
-
-        function newThis=removeSubs(this,subList)
-           for i=1:length(subList)
-               ii=find(strcmp(subList{i},this.ID));
-               if ~isempty(ii)
-               this.ID=this.ID([1:ii-1,ii+1:end]);
-               this.adaptData=this.adaptData([1:ii-1,ii+1:end]);
-               else
-                   warning(['Subject ' subList{i} ' could not be removed because it is not present'])
-               end
-           end
-           newThis=this;
-        end
-
-        function newThis=getSubGroup(this,subList)
-            ii=nan(size(subList));
-            for i=1:length(subList)
-               j=find(strcmp(subList{i},this.ID));
-               if ~isempty(j)
-                   ii(i)=j;
-               else
-                   error('groupAdaptationData:getSubGroup',['Tried fetching subject ' subList{i} ' but found no matching IDs.'])
-               end
-           end
-           newThis=this;
-           newThis.ID=newThis.ID(ii);
-           newThis.adaptData=newThis.adaptData(ii);
-        end
-
-        %I/O
-        function data=getAdaptData(this,subID)
-           subInd=find(ismember(subID,this.ID));
-           if subInd ~= 0
-               data = this.adaptData{subInd};
-           else
-               data =[];
-           end
-        end
-
-        function [inds,names]=getGroupedInds(this,conds,numberOfStrides,exemptFirst,exemptLast)
-            for subject=1:length(this.adaptData) %Getting data for each subject in the list
-                [inds(:,subject),names]=this.adaptData{subject}.getEarlyLateIdxs(conds,numberOfStrides,exemptLast,exemptFirst);
-            end
-        end
-
-        function [data,inds]=getGroupedData(this,label,conds,removeBiasFlag,numberOfStrides,exemptFirst,exemptLast,padWithNaNFlag)
-            if removeBiasFlag
-                this=this.removeBias;
-            end
-            if nargin<8 || isempty(padWithNaNFlag)
-                padWithNaNFlag=false;
-            end
-            [inds,names]=getGroupedInds(this,conds,numberOfStrides,exemptFirst,exemptLast);
-            [data]=getGroupedDataFromInds(this,inds,label,padWithNaNFlag);
-        end
-        
-        function [data,validStrides,allData]=getEpochData(this,epochs,labels,padWithNaNFlag)
-            %getEpochData returns data from all subjects for each epoch
-            %See also: adaptationData.getEpochData
-            
-            %Manage inputs:
-            if isa(labels,'char')
-                labels={labels};
-            end
-            if nargin<4 || isempty(padWithNaNFlag)
-                padWithNaNFlag=false;
-            end
-            data=nan(length(labels),length(epochs),length(this.ID));
-            validStrides=nan(length(epochs),length(this.ID));
-            allData1=cell(length(epochs),length(this.ID));
-            for i=1:length(this.ID)
-                [data(:,:,i),validStrides(:,i),allData1(:,i)]=this.adaptData{i}.getEpochData(epochs,labels,padWithNaNFlag);
-            end
-            allData=cell(length(epochs),1);
-            
-            for j=1:length(epochs)
-<<<<<<< HEAD
-                if length(epochs)==1
-                    allData{j}= reshape(cell2mat(allData1(j,:)),epochs.Stride_No,length(labels),length(this.ID));
-                else
-                    allData{j}= reshape(cell2mat(allData1(j,:)),epochs(j).Stride_No,length(labels),length(this.ID));
-                end
-=======
-               allData{j}= reshape(cell2mat(allData1(j,:)),epochs.Stride_No(j),length(labels),length(this.ID));
->>>>>>> 6a512f29
-            end
-        end
-
-        function [data]=getGroupedDataFromInds(this,inds,label,padWithNaNFlag)
-            if nargin<4 || isempty(padWithNaNFlag)
-                padWithNaNFlag=false;
-            end
-            data=cell(size(inds,1),1);
-            nConds=size(inds{1,1},2);
-            if isa(label,'cell')
-            nLabs=length(label);
-            else
-                nLabs=1;
-            end
-            nSubs=length(this.ID);
-            %Initialize:
-            for i=1:length(data)
-               data{i}=zeros(nConds,size(inds{i,1},1),nLabs,nSubs);  %Conds x strideGroups x labels x subs
-            end
-            %Alt: (using the inds data, so we are sure we are actually
-            %getting the same strides when calling upon any function)
-            for j=1:nSubs %For each sub
-                allData=this.adaptData{j}.getDataFromInds(inds(:,j),label,padWithNaNFlag);
-                for i=1:length(data) %For each strideGroup
-                    data{i}(:,:,:,j)=allData{i};
-                end
-            end
-
-        end
-
-        function [biasTM, biasOG]= getGroupedBias(this,label)
-            for i=1:length(this.ID)
-                [biasTM(:,i),biasOG(:,i)]=this.adaptData{i}.getBias(label);
-            end
-        end
-
-        function [meanData,stdData]=getAvgGroupedData(this,label,conds,removeBiasFlag,numberOfStrides,exemptFirst,exemptLast)
-            [data]=getGroupedData(this,label,conds,removeBiasFlag,numberOfStrides,exemptFirst,exemptLast);
-            for i=1:length(data)
-               meanData(:,i,:,:)=nanmean(data{i},2); %conds x strideGroups x parameters x subjects
-               stdData(:,i,:,:)=nanstd(data{i},[],2);
-            end
-        end
-
-        function newThis=catGroups(this,other)
-            newThis=groupAdaptationData([this.ID other.ID],[this.adaptData other.adaptData]);
-        end
-        %Visualization
-        %Scatter
-        function [fh,dataAll,idAll]=scatter(this, params, conditions)
-            fh=figure;
-            hold on
-            colorScheme
-            colors=color_palette;
-            marker={'.','x','o','+','*','x'};
-           if length(params)>3 || length(params)<2
-               error('')
-           end
-           dataAll=[];
-               idAll=[];
-           for j=1:length(conditions)
-            for i=1:length(this.ID)
-                dd=this.adaptData{i}.getParamInCond(params,conditions{j});
-                idAll=[idAll repmat({[this.ID{i} '_' conditions{j}]},1,size(dd,1))];
-                dataAll=[dataAll;dd];
-                switch length(params)
-                    case 2
-                        pp=plot(dd(:,1),dd(:,2),marker{j},'Color',colors(i,:));
-                        xlabel(params{1})
-                        ylabel(params{2})
-                    case 3
-                        pp=plot3(dd(:,1),dd(:,2),dd(:,3),marker{j},'Color',colors(i,:));
-                        xlabel(params{1})
-                        ylabel(params{2})
-                        zlabel(params{3})
-                end
-                if j==1
-                    ppp(i)=pp;
-                end
-            end
-           %Fake plots to have in legend
-           p(j)=plot(nanmean(dd(:,1)),nanmean(dd(:,2)),marker{j},'Color',.7*ones(1,3));
-           end
-           legend([p ppp],[conditions this.ID])
-           idAll=idAll';
-        end
-
-        %TimeCourses
-        function fh=plotAvgTimeCourse(this,params,conditions,binwidth,trialMarkerFlag,indivFlag,indivSubs,colorOrder,biofeedback,removeBiasFlag,groupNames,medianFlag,plotHandles)
-            if nargin<3 || isempty(conditions)
-                conditions=this.getCommonConditions;
-            end
-            if nargin<4 || isempty(binwidth)
-                binwidth=[];
-            end
-            if nargin<5
-                trialMarkerFlag=[];
-            end
-            if nargin< 6
-                indivFlag=[];
-            end
-            if nargin<7
-                indivSubs=[];
-            end
-            if nargin<8
-                colorOrder=[];
-            end
-            if nargin<9
-                biofeedback=[];
-            end
-            if nargin<10
-                removeBiasFlag=0;%Default = noremoval;
-            end
-            if nargin<11
-                groupNames=[];
-            end
-            if nargin<12
-                medianFlag=[];
-            end
-            if nargin<13
-                plotHandles=[];
-            end
-
-            fh=adaptationData.plotAvgTimeCourse(this.adaptData,params,conditions,binwidth,trialMarkerFlag,indivFlag,indivSubs,colorOrder,biofeedback,removeBiasFlag,groupNames,medianFlag,plotHandles);
-
-        end
-
-        %Bars
-        [figHandle,allData]=plotBars(this,label,removeBiasFlag,plotIndividualsFlag,condList,numberOfStrides,exemptFirst,exemptLast,legendNames,significanceThreshold,plotHandles,colors,signPlotMatrix);
-        
-        %Checkerboard:
-        function [fh,ph,labels,dataE,dataRef]=plotCheckerboards(this,labelPrefix,epochs,fh,ph,refEpoch,flipLR,summFlag)
-            %This is meant to be used with parameters that end in
-            %'s1...s12' as are computed for EMG and angles. The 's' must be
-            %included in the labelPrefixes (to allow for other options too)
-            
-            if nargin<7 || isempty(flipLR)
-                flipLR=false;
-            end
-            
-            %First, get epoch data:
-            [dataE,labels]=this.getPrefixedEpochData(labelPrefix,epochs,true); %Padding with NaNs
-            Np=size(labels,1);
-            dataE=reshape(dataE,Np,length(labelPrefix),size(dataE,2),size(dataE,3));
-            dataRef=[]; %For argout
-            if nargin>5 && ~isempty(refEpoch)
-                [dataRef]=this.getPrefixedEpochData(labelPrefix,refEpoch, true); %Padding with NaNs
-                dataRef=reshape(dataRef,Np,length(labelPrefix),1,size(dataRef,3));
-                dataE=dataE-dataRef;
-            end
-            if nargin<8 || isempty(summFlag)
-                summFlag='nanmean';
-            end
-            eval(['fun=@(x) ' summFlag '(x,4);']);
-            dataS=fun(dataE);
-            
-            %Second: use ATS.plotCheckerboard
-            if nargin<4 || isempty(fh)
-                fh=figure();
-            end
-            for i=1:length(epochs)
-                if nargin<5 || isempty(ph) || length(ph)~=length(epochs)
-                    ph(i)=subplot(length(epochs),1,i);
-                end
-                evLabel={'sHS','','fTO','','','','fHS','','sTO','','',''};
-                ATS=alignedTimeSeries(0,1/numel(evLabel),dataS(:,:,i),labelPrefix,ones(1,Np),evLabel);
-                if flipLR
-                    [ATS,iC]=ATS.flipLR;
-                end
-                ATS.plotCheckerboard(fh,ph(i));
-                axes(ph(i))
-                colorbar off
-                title([epochs.Properties.ObsNames{i} '[' num2str(epochs.Stride_No(i)) ']'])
-            end
-            if flipLR %Aligning all returned data if we do L/R flip
-                dataE(:,iC,:,:)=fftshift(dataE(:,iC,:,:),1);
-                if ~isempty(dataRef)
-                    dataRef(:,iC,:,:)=fftshift(dataRef(:,iC,:,:),1);
-                end
-            end
-                
-        end
-        function [dataE,labels,allData]=getPrefixedEpochData(this,labelPrefix,epochs,padWithNaNFlag)
-            %See also: adaptationData.getPrefixedEpochData
-            if nargin<4 || isempty(padWithNaNFlag)
-                padWithNaNFlag=false;
-            end
-            allData1=cell(length(epochs),length(this.ID));
-            [data1,labels,allData1(:,1)]=this.adaptData{1}.getPrefixedEpochData(labelPrefix,epochs,padWithNaNFlag);
-            dataE=nan(size(data1,1),size(data1,2),length(this.ID));
-            dataE(:,:,1)=data1;
-            for i=2:length(this.ID)
-                [dataE(:,:,i),labels,allData1(:,i)]=this.adaptData{i}.getPrefixedEpochData(labelPrefix,epochs,padWithNaNFlag);
-            end
-            allData=cell(length(epochs),1);
-            for j=1:length(epochs)
-               allData{j}= reshape(cell2mat(allData1(j,:)),epochs.Stride_No(j),numel(labels),length(this.ID));
-            end
-        end
-
-        %Individuals
-        function [fh,ph]=plotIndividuals(this,labels,conds,strideNo,exemptStrides,medianFlag,ph,regFlag,differenceFlag)
-            %This function plots individual averages (or medians) for some subset of strides
-            %INPUTS:
-            %this: a groupAdapatationData object
-            %labels: a string, or cell containing up to two parameter names (if only one, assume the same label is being compared to itself)
-            %conds: a string, or cell containing up to two condition names (if only one, .. blah)
-            %strideNo: a scalar or 2x1 vector, containing the number of strides to be used. Negative numbers indicate indexing from the end
-            %exemptStrides: scalar or 2x1 determining how many strides are to be exempted from counting [no sign, exempting equally from end and beginning]
-            %medianFlag: whether we take mean or median across strides
-            %(mean is default)
-            %ph: handles to individual axes to plot
-            %regFlag: plot linear regression between variables (default=no)
-            %differenceFlag: instead of plotting the second data set as is,
-            %subtract the first set from it first. Useful to compare
-            %baseline behavior to change from baseline
-            if ischar(labels)
-              labels={labels};
-            end
-            if ischar(conds)
-              conds={conds};
-            end
-            maxK=2;
-            if length(labels)>2 || length(conds)>2 || length(strideNo)>2
-                if differenceFlag==1 && length(labels)<3 && length(conds)<4 && length(strideNo)<4
-                    maxK=3; %Three strides sets provided, going to plot 1 vs. (2 minus 3), 2 and 3 need to be for the same parameter
-                else
-                    error('Using more than 2 parameters, conditions, or stride sets. Cannot do.')
-                end
-            end
-            auxStr={'last', '', 'first'};
-            while length(labels)<3 %If we have less than 3 labels,
-                %repeat the last label: it works both if a single label is provided,
-                %as well as if two are. In the case that user did not specify
-                %a third stride subset to subtract (maxK==2) the third one is just ignored
-                labels=[labels labels(end)];
-            end
-            while length(strideNo)<3
-                strideNo=[strideNo strideNo(end)];
-            end
-            while length(conds)<3
-                conds=[conds conds(end)];
-            end
-            while length(exemptStrides)<3
-                exemptStrides=[exemptStrides exemptStrides(end)];
-            end
-
-            for kk=1:maxK %Getting data for X & Y
-                if length(labels{kk})>2 && strcmp('sub',labels{kk}(1:3)) %Case we are asking for biographical data
-                    for j=1:length(this.ID)
-                      data(1,j)=this.adaptData{j}.subData.(labels{kk}(4:end)); %Needs to be numeric field or it will fail
-                    end
-                    str=['Subject ' labels{kk}(4:end)];
-                elseif length(labels{kk})>5 && (strcmp('biasTM',labels{kk}(1:6)) || strcmp('biasOG',labels{kk}(1:6)))%Parameter is actually the bias of a parameter
-                    try %This could fail if the adaptationData contained here is not unbiased
-                        [biasTM,biasOG]= this.getGroupedBias(labels{kk}(7:end));
-                        if strcmp(labels{kk}(5:6),'TM')
-                            data=biasTM;
-                            str=[{labels{kk}(7:end)}; {'TM bias'}];
-                        else
-                            data=biasOG;
-                            str=[{labels{kk}(7:end)}; {'OG bias'}];
-                        end
-                    catch
-                       ME=MException('groupAdaptData:plotIndividuals','Attempted to plot the bias of a parameter, but adaptationData appears not to be biased');
-                       throw(ME)
-                    end
-
-                else %Standard parameter
-                    [data]=getGroupedData(this,labels(kk),conds(kk),0,strideNo(kk),exemptStrides(kk),exemptStrides(kk));
-                    data=squeeze(data{1});
-                    str=[labels(kk);{[ ' [' auxStr{sign(strideNo(kk))+2} ' ' num2str(abs(strideNo(kk))) ' (' num2str(exemptStrides(kk)) ') ' conds{kk} ']']}];
-                end
-                if nargin>5 && ~isempty(medianFlag) && medianFlag==1
-                    data=nanmedian(data,1);
-                else
-                    data=nanmean(data,1);
-                end
-                eval(['data' num2str(kk) '=data;']);
-                eval(['str' num2str(kk) '=str;']);
-            end
-
-            if nargin>8 && ~isempty(differenceFlag) && differenceFlag==1
-                if maxK==2
-                    data2=data2-data1;
-                    str2{1}=[str2{1} ' (diff)'];
-                else
-                    data2=data2-data3;
-                    str2{2}=[str2{2} ' minus ' str3{2}];
-                end
-            end
-
-            if nargin<7 || isempty(ph)
-              fh=figure();
-            else
-              subplot(ph);
-            end
-
-            hold on
-            p=plot(data1,data2,'o','DisplayName',[this.groupID]);
-            text(data1,data2,strcat('-  ',this.ID),'FontSize',8,'Color',p.Color)
-            set(p,'MarkerFaceColor',p.Color);
-            p.MarkerEdgeColor='None';
-
-            xlabel(str1)
-            ylabel(str2)
-            p2=[];
-            p3=[];
-            if nargin>7 && ~isempty(regFlag) && regFlag ==1
-                    [rho,pval]=corr(data1',data2','type','pearson');
-                    [rho2,pval2]=corr(data1',data2','type','spearman');
-                    pp=polyfit1PCA(data1,data2,1); %Best line from PCA
-                    x=[min(data1) max(data1)];
-                    y=pp(1)*x + pp(2);
-                    if max(y)> max(data2)
-                      [~,i]=max(y);
-                      y(i)=max(data2);
-                      x(i)=(y(i)-pp(2))/pp(1);
-                    end
-                    if min(y)< min(data2)
-                      [~,i]=min(y);
-                      y(i)=min(data2);
-                      x(i)=(y(i)-pp(2))/pp(1);
-                    end
-                    p2=plot(x,y,'Color',p.Color,'DisplayName',['s=' sprintf('%.3f',pp(1)) ', r=.' sprintf('%03.0f',rho*1000) ', p=.' sprintf('%03.0f',pval*1000)]);
-                    p3=plot(x,y,'Color',p.Color,'DisplayName',['r_{rnk}=.' sprintf('%03.0f',rho2*1000) ', p_{rnk}=.' sprintf('%03.0f',pval2*1000)]);
-            end
-            hold off
-            ph=get(gca);
-            hl=legend('Location','best');
-            set(hl,'FontSize',6)
-            set(gca,'Units','Normalized')
-
-        end
-        %Stats
-        %function []=anova2()
-        %
-        %end
-
-        %function []=anova1()
-        %
-        %end
-
-        function [p,table,stats,postHoc,postHocEstimates,data]=friedman(this,label,conds,groupingStrides,exemptFirst,exemptLast,interactionFlag,avgFlag)
-            %Runs Friedman (non-parametric 1-way repeated measures anova
-            %equivalent) for the grouped data. Individual ID is considered to be the blocking factor, each individual is
-            %considered to be a block.
-            %It works by finding the indexes corresponding to conditions/strides desired, and calls on friedmanI.
-            %TODO: Should check that numberOfStrides groups are given in
-            %chronological order & that so are the conditions in condList
-            %as it expects ordered things.
-
-            if nargin<7
-                interactionFlag=[];
-            end
-            if nargin<8
-                avgFlag=[];
-            end
-            N=abs(groupingStrides(1));
-            M=length(conds)*length(groupingStrides);
-            if any(abs(groupingStrides)~=N) %Friedman has to be balanced
-                warning(['Friedman test only supports balanced designs (all groups should have the same number of strides). Will use ' num2str(N) ' strides in all conditions.'])
-                groupingStrides=N*sign(groupingStrides);
-            end
-            inds=this.getGroupedInds(conds,groupingStrides,exemptFirst,exemptLast);
-            inds=cell2mat(inds');
-            [~,ii]=sort(nanmean(inds,1)); %Sorting so groups are presented in appearance order.
-            inds=inds(:,ii);
-            inds=mat2cell(inds,N*ones(length(this.ID),1),M);
-            [p,table,stats,postHoc,postHocEstimates,data]=friedmanI(this,label,inds,interactionFlag,avgFlag);
-        end
-
-        function [p,table,stats,postHoc,postHocEstimates,data]=anova1RM(this,label,conds,groupingStrides,exemptFirst,exemptLast,interactionFlag,avgFlag)
-            %TODO: Should check that numberOfStrides groups are given in
-            %chronological order & that so are the conditions in condList
-            %as it expects ordered things.
-
-            if nargin<7
-                interactionFlag=[];
-            end
-            if nargin<8
-                avgFlag=[];
-            end
-            N=abs(groupingStrides(1));
-            M=length(conds)*length(groupingStrides);
-            if any(abs(groupingStrides)~=N) %Friedman has to be balanced
-                warning(['Anova1-RM test currently only supports balanced designs (all groups should have the same number of strides). Will use ' num2str(N) ' strides in all conditions.'])
-                groupingStrides=N*sign(groupingStrides);
-            end
-            inds=this.getGroupedInds(conds,groupingStrides,exemptFirst,exemptLast);
-            inds=cell2mat(inds');
-            [~,ii]=sort(nanmean(inds,1)); %Sorting so groups are presented in appearance order.
-            inds=inds(:,ii);
-            inds=mat2cell(inds,N*ones(length(this.ID),1),M);
-            [p,table,stats,postHoc,postHocEstimates,data]=anova1RMI(this,label,inds,interactionFlag,avgFlag);
-        end
-
-        function [p,table,stats,postHoc,postHocEstimates,allData]=friedmanI(this,label,inds,interactionFlag,avgFlag)
-            %Runs Friedman (non-parametric 1-way repeated measures anova
-            %equivalent) for the grouped data. Individual ID is considered to be the blocking factor, each individual is
-            %considered to be a block, and the different index groups are
-            %compared to each other.
-
-            %inds should be a cell with length = #subs and its contents a
-            %NxM matrix, where M is the number of groups to be tested and N
-            %the number of strides/repetitions in each group
-            %Inds here follows a slightly different specification from that
-            %returned by getGroupedInds. In order to format the output of
-            %that function to the input of this, the following lines need to
-            %be executed:
-            %N=size(inds{1},1);
-            %M=size(inds{1},2)*size(inds,1);
-            %inds=mat2cell(cell2mat(inds'),N*ones(length(this.ID),1),M);
-
-            %Check that the size of inds is the same for all
-            %subjects (friedman needs to be balanced)
-
-            %Check that size(inds,1)==#subs
-
-            %Do Friedman
-            N=size(inds{1},1); %Number of strides per stride group
-            M=size(inds{1},2); %Number of stride groups
-            P=length(this.ID); % num of subs
-            if isa(label,'char')
-                label={label};
-            end
-            if nargin<4 || isempty(interactionFlag)
-                interactionFlag=0; %No interactions is default
-            end
-            if nargin<5 || isempty(avgFlag)
-                avgFlag=0;
-            end
-            switch interactionFlag
-                case 1
-                    model='full';
-                case 0
-                    model='linear';
-            end
-            if length(label)>1 %For multiple parameters
-                for i=1:length(label)
-                    [p{i},table{i},stats{i},postHoc{i},postHocEstimates{i},allData{i}]=this.friedmanI(label{i},inds,interactionFlag,avgFlag);
-                end
-            else
-                allData=nan(N,P,M);
-                for j=1:P
-                    aux=this.adaptData{j}.data.getDataAsVector(label); %Should I be normalizing or removing bias?
-                    for i=1:M
-                        allData(:,j,i)=aux(inds{j}(:,i));
-                    end
-                end
-                if avgFlag==1
-                    allData=nanmean(allData,1);
-                    N=1;
-                end
-                data=reshape(allData,N*P,M); %Setting up the data in the shape required by Friedman
-                [p,table,stats]=friedman(data,N,'off'); %This fails if there are any nan in newData
-                %Post-hoc: more friedman, but on paired columns. As such it
-                %may be unnecessary, since the user can have this info by
-                %just calling on friedman with the reduced data
-                postHoc=nan(M);
-                postHocEstimates=nan(M);
-                %Post-hoc: Default is tukey-kramer
-                %mm=multcompare(stats,'Dimension',2,'Display','off','CType','bonferroni'); %Post-hoc across stride groups
-                %postHoc(sub2ind([M,M],mm(:,1),mm(:,2)))=mm(:,6);
-                %postHocEstimates(sub2ind([M,M],mm(:,1),mm(:,2)))=mm(:,4);
-                for i=1:M
-                    for j=i+1:M
-                        [postHoc(i,j),~,s]=friedman(data(:,[i,j]),N,'off');
-                        postHocEstimates(i,j)=diff(s.meanranks);
-                    end
-                end
-            end
-        end
-
-        function [p,table,stats,postHoc,postHocEstimates,allData]=anova1RMI(this,label,inds,interactionFlag,avgFlag)
-            %One-way repeated measures anova, using each individual as a
-            %block, and testing across stride groups (e.g. early adap vs late
-            %base)
-            %Inds here follows a slightly different specification from that
-            %returned by getGroupedInds. In order to format the output of
-            %that function to the input of this, the following lines need to
-            %be executed:
-            %N=size(inds{1},1);
-            %M=size(inds{1},2)*size(inds,1);
-            %inds=mat2cell(cell2mat(inds'),N*ones(length(this.ID),1),M);
-            N=size(inds{1},1);%Number of strides per stride group
-            M=size(inds{1},2);%Number of strideGroups
-            P=length(this.ID); %num of subs = size(inds,2)
-            if isa(label,'char')
-                label={label};
-            end
-            if nargin<4 || isempty(interactionFlag)
-                interactionFlag=0; %No interactions is default
-            end
-            if nargin<5 || isempty(avgFlag)
-                avgFlag=0;
-            end
-            switch interactionFlag
-                case 1
-                    model='full';
-                case 0
-                    model='linear';
-            end
-            if length(label)>1 %For multiple parameters
-                for i=1:length(label)
-                    [p{i},table{i},stats{i},postHoc{i},postHocEstimates{i},allData{i}]=anova1RMI(this,label{i},inds,interactionFlag,avgFlag);
-                end
-            else
-                allData=nan(N,P,M);
-                for j=1:P %For each sub
-                    aux=this.adaptData{j}.data.getDataAsVector(label); %Should I be normalizing or removing bias?
-                    for i=1:M %For each strideGroup
-                        allData(:,j,i)=aux(inds{j}(:,i)); %Strides x sub x strideGroup
-                    end
-                end
-                if avgFlag==1
-                    allData=nanmean(allData,1);
-                    N=1;
-                end
-                data=reshape(allData,N*P,M);
-                subID=repmat(this.ID,N,M);
-                strideGroup=repmat([1:M],N*P,1);
-                [p,table,stats,~]=anovan(data(:),{subID(:) strideGroup(:)},'display','off','random',[1],'varnames',{'subID','strideGroup'},'model',model);
-                postHoc=nan(M);
-                postHocEstimates=nan(M);
-                allData=data;
-                %Post-hoc: Default is tukey-kramer
-                mm=multcompare(stats,'Dimension',2,'Display','off','CType','bonferroni'); %Post-hoc across stride groups
-                postHoc(sub2ind([M,M],mm(:,1),mm(:,2)))=mm(:,6);
-                postHocEstimates(sub2ind([M,M],mm(:,1),mm(:,2)))=mm(:,4);
-            end
-        end
-
-        function [p,anovatab,stats,postHoc,postHocEstimate,data]=summaryKW(this,param,conds,groupingStrides,exemptFirst,exemptLast)
-            %Runs kruskal-wallis for each individual, and returns
-            %summarized results.
-           for i=1:length(this.ID)
-               [p{i},anovatab{i},stats{i},postHoc{i},postHocEstimate{i},data{i}]=this.adaptData{i}.kruskalwallis(param,conds,groupingStrides,exemptFirst,exemptLast);
-           end
-        end
-
-        function [Demographic]=GroupDemographics(this) 
-            %Calculates number subjects, mean and std of age and number of males
-            %Use in conjuction with "GroupDemographics"
-            for s=1:length(this.adaptData)
-                tempAge(s)=[this.adaptData{s}.subData.age];
-                if strcmp(lower(this.adaptData{s}.subData.sex), 'male')==1
-                    tempMale(s)=[1];
-                elseif strcmp(lower(this.adaptData{s}.subData.sex), 'female')==1
-                    tempMale(s)=[0];
-                end
-            end
-            Demographic.N=length(tempAge);
-            Demographic.MeanAge=mean(tempAge);
-            Demographic.StdAge=std(tempAge);
-            Demographic.AllAge=tempAge;
-            Demographic.NMale=sum(tempMale);
-        end
-
-    end
-    methods(Static)
-       % Several groups visualization
-       [figHandle,allData]=plotMultipleGroupsBars(groups,label,removeBiasFlag,plotIndividualsFlag,condList,numberOfStrides,exemptFirst,exemptLast,legendNames,significanceThreshold,plotHandles,colors,significancePlotMatrix,medianFlag,signifPlotMatrixConds);
-
-       % Several groups stats
-       function [p]=compareMultipleGroups(groups,label,condition,numberOfStrides,exemptFirst,exemptLast)
-          %2-sample t-test comparing behavior of parameters across groups, for a given subset of strides
-           %Check that there are exactly two groups
-
-            for j=1:length(condition)
-                for i=1:length(numberOfStrides)
-                    for k=1:length(label)
-                        data1=groups{1}.getAvgGroupedData(label(k),condition(j),0,numberOfStrides(i),exemptFirst,exemptLast);
-                        data2=groups{2}.getAvgGroupedData(label(k),condition(j),0,numberOfStrides(i),exemptFirst,exemptLast);
-                        [~,p(j,i,k),ci,stats]=ttest(squeeze(data1),squeeze(data2));
-                    end
-                end
-            end
-       end
-
-    end
-end
+classdef groupAdaptationData
+    %groupAdaptaitonData  contains the adaptation data objects for a group
+    %of subjects
+    %
+    %groupAdaptaitonData properties:
+    %   ID - cell array of strings listing subject ID's in group
+    %   adaptData - cell array of adaptationData objects
+    %
+    %groupAdaptaitonData Methods:
+    %
+    %See also: experimentMetaData, subjectData, adaptationData
+
+    properties
+        ID %cell array of strings listing subject ID's in group: should be a dependent property!
+        adaptData % cell array of adaptationData objects. This should be called 'subjectData'
+    end
+
+    properties (Dependent)
+        groupID
+        subjectData
+    end
+
+    properties (Hidden)
+      hiddenID='';
+    end
+
+    methods
+        %% Constructor
+        function this=groupAdaptationData(ID,data,groupID)
+            if nargin >1 && length(ID)==length(data)
+                boolFlag=false(1,length(data));
+                for i=1:length(data)
+                    boolFlag(i)=isa(data{i},'adaptationData');
+                end
+                if all(boolFlag)
+                    this.ID=ID;
+                    this.adaptData=data;
+                end
+            end
+
+            if nargin<3 || isempty(groupID)
+                %nop
+            else
+                hiddenID=groupID;
+            end
+        end
+
+        %% Other Functions
+        function out = get.subjectData(this)
+            out=this.adaptData;
+        end
+        
+        function [conditions,nonCommonConditions] = getCommonConditions(this,subs)
+            if nargin<2 || isempty(subs)
+                subs=1:length(this.ID);
+            else
+                if isa(subs,'cell')
+                    subs=find(ismember(this.ID,subs));
+                end
+            end
+            conditions=this.adaptData{subs(1)}.metaData.conditionName;
+            conditions=conditions(~cellfun('isempty',conditions));
+            for s=2:length(subs)
+                conds=this.adaptData{subs(s)}.metaData.conditionName;
+                conds=conds(~cellfun('isempty',conds));
+                %check if current subject had conditions other than the rest
+                %for c=1:length(conds)
+                %    if ~ismember(lower(conds(c)),lower(conditions))
+                %        %Subs.(abrevGroup).conditions{end+1}=conditions{c};
+                %        disp(['Warning: ' this.ID{subs(s)} ' performed ' conds{c} ', but it was not performed by all subjects.'])
+                %    end
+                %end
+                %check if current subject didn't have a condition that the rest had
+                for c=1:length(conditions)
+                    if ~ismember(lower(conditions(c)),lower(conds)) && ~isempty(conditions{c})
+                        %disp(['Warning: ' this.ID{subs(s)} ' did not perform ' conditions{c} ' but ' strjoin(this.ID(subs(1:s-1)),', ') ' did.'])
+                        conditions{c}='';
+                    end
+                end
+                %refresh conditions by removing empty cells (if you remove
+                %them above, the for loop doesn't work any more)
+                conditions=conditions(~cellfun('isempty',conditions));
+            end
+            allConditions = getAllConditions(this,subs);
+            nonCommonConditions = setdiff(lower(allConditions),lower(conditions));
+            disp(['Warning: found some non common conditions: ' ])
+            disp(nonCommonConditions')
+        end
+
+        function conditions = getAllConditions(this,subs)
+            if nargin<2 || isempty(subs)
+                subs=1:length(this.ID);
+            else
+                if isa(subs,'cell')
+                    subs=find(ismember(this.ID,subs));
+                end
+            end
+            conditions={};
+            for s=1:length(subs)
+                conditions=[conditions lower(this.adaptData{subs(s)}.metaData.conditionName)];
+            end
+            conditions=conditions(~cellfun('isempty',conditions));
+            conditions=unique(conditions);
+        end
+
+        function [parameters,descriptions] = getCommonParameters(this,subs)
+            if nargin<2 || isempty(subs)
+                subs=1:length(this.ID);
+            else
+                if isa(subs,'cell')
+                    subs=find(ismember(this.ID,subs));
+                end
+            end
+            [parameters,descriptions]=this.adaptData{1}.getParameterList;
+            for s=2:length(subs)
+                params=this.adaptData{subs(s)}.getParameterList;
+                %check if current subject had parameters other than the rest
+                for p=1:length(params)
+                    if ~ismember(params(p),parameters)
+                        disp(['Warning: ' this.ID{subs(s)} ' has ' params{p} ', but it was not computed for all subjects.'])
+                    end
+                end
+                %check if current subject didn't have a parameter that the rest had
+                for p=1:length(parameters)
+                    if ~ismember(parameters(p),params)
+                        disp(['Warning: '  parameters{p} 'was not computed for' this.ID{subs(s)} ', but was for ' strjoin(this.ID(1:subs(1:s-1)),', ') '.'])
+                        parameters{p}='';
+                    end
+                end
+                %refresh parameters by removing empty cells (if you remove
+                %them above, the for loop doesn't work any more)
+                inds=find(~cellfun('isempty',parameters));
+                parameters=parameters(inds);
+                descriptions=descriptions(inds);
+            end
+        end
+
+        function [parameters,descriptions] = getAllParameters(this,subs)
+            if nargin<2 || isempty(subs)
+                subs=1:length(this.ID);
+            else
+                if isa(subs,'cell')
+                    subs=find(ismember(this.ID,subs));
+                end
+            end
+            allParams={};
+            allDesc={};
+            for s=1:length(subs)
+                [parameters,descriptions]=this.adaptData{s}.getParameterList;
+                allParams=[allParams(:); parameters];
+                allDesc=[allDesc(:); descriptions];
+            end
+            [parameters,idx]=unique(allParams);
+            descriptions=allDesc(idx);
+        end
+
+        function labelList=getLabelsThatMatch(this,exp)
+            labelList=this.getAllParameters;
+            flags=cellfun(@(x) ~isempty(x),regexp(labelList,exp));
+            labelList=labelList(flags);
+        end
+
+        function gID=get.groupID(this)
+            if ~isempty(this.hiddenID)
+              gID=this.hiddenID;
+            else
+              gID=this.ID{1}(1); %Using first char in first subjects' ID as group ID.
+            end
+        end
+        
+        function meanSub=getMeanSubject(this)
+            
+            error('Unimplemented')
+            %This requires finisihing getMinSharedNumberOfStrides
+            commonConds=this.getCommonConditions;
+            commonParams=this.getCommonParameters;
+            commonStrides=this.getMinSharedNumberOfStrides(this,commonConds);
+            [data]=getGroupedData(this,commonParams,commonConds,0,numberOfStrides,0,0); %No removal of bias, no exempt strides
+            meanSub=adaptationData(this.adaptData{1}.metaData,this.adaptData{1}.subData,data); %Doxy: need to fill meta data and subject data fields appropriately
+        end
+        
+        function minNumStrides=getMinSharedNumberOfStrides(this, conds)
+            %This function returns the minimum number of strides ALL
+            %subjects have for any given condition(s)
+            error('Unimplemented')
+           if nargin<2 || isempty(conds)
+               conds=this.getCommonConditions;
+           end
+           minNumStrides=nan(size(conds));
+           for i=1:length(conds)
+               minNumStrides(i)=NaN; %Doxy
+           end
+        end
+        
+        function ageInMonths=getSubjectAgeAtExperimentDate(this)
+            for i=1:length(this.ID)
+               ageInMonths(i)=this.adaptData{i}.getSubjectAgeAtExperimentDate;
+            end
+        end
+
+        %Modifiers
+        function newThis=cat(this,other)
+            newThis=groupAdaptationData([this.ID other.ID],[this.adaptData other.adaptData]);
+        end
+
+        function newThis=removeBadStrides(this,markAsNaNflag)
+            newThis=this;
+            if nargin<2 || isempty(markAsNaNflag)
+                markAsNaNflag=[];
+            end
+           for i=1:length(this.ID)
+              newThis.adaptData{i}=this.adaptData{i}.removeBadStrides(markAsNaNflag);
+           end
+        end
+
+        function newThis=markBadWhenMissingAny(this,labels)
+            newThis=this;
+           for i=1:length(this.ID)
+              newThis.adaptData{i}=this.adaptData{i}.markBadWhenMissingAny(labels);
+           end
+        end
+
+        function newThis=markBadWhenMissingAll(this,labels)
+            newThis=this;
+           for i=1:length(this.ID)
+              newThis.adaptData{i}=this.adaptData{i}.markBadWhenMissingAll(labels);
+           end
+        end
+
+        function newThis=removeBias(this)
+            newThis=this;
+            for i=1:length(this.ID)
+                newThis.adaptData{i}=this.adaptData{i}.removeBias;
+            end
+
+        end
+
+        function newThis=normalizeBias(this)
+            newThis=this;
+            for i=1:length(this.ID)
+                newThis.adaptData{i}=this.adaptData{i}.normalizeBias;
+            end
+
+        end
+        
+        function [newThis]=normalizeToBaseline(this,labelPrefix,baseConds2)
+            newThis=this;
+            if nargin<3
+                baseConds2=[];
+            end
+            for i=1:length(this.ID)
+                newThis.adaptData{i}=this.adaptData{i}.normalizeToBaseline(labelPrefix,baseConds2);
+            end
+
+        end
+        function [this]=normalizeToBaselineEpoch(this,labelPrefix,baseEpoch,noMinNormFlag)
+            if nargin<4 || isempty(noMinNormFlag)
+                noMinNormFlag=0;
+            end
+            for i=1:length(this.ID)
+                this.adaptData{i}=this.adaptData{i}.normalizeToBaselineEpoch(labelPrefix,baseEpoch,noMinNormFlag);
+            end
+        end
+
+        function [newThis]=removeAltBias(this,condName,strideNo,exemptStrides,medianFlag,normalizeFlag)
+            newThis=this;
+            if nargin<5
+                medianFlag=0;
+            end
+            if nargin<6
+                normalizeFlag=[];
+            end
+            for i=1:length(this.ID)
+                newThis.adaptData{i}=this.adaptData{i}.removeAltBias(condName,strideNo,exemptStrides,medianFlag,normalizeFlag);
+            end
+        end
+
+        function newThis=renameParams(this,oldLabels,newLabels)
+           for i=1:length(this.ID)
+               this.adaptData{i}=this.adaptData{i}.renameParams(oldLabels,newLabels);
+           end
+           newThis=this;
+        end
+
+        function newThis=renameConditions(this,oldNames,newNames)
+            %Replaces names for conditions in all members of the group.
+            %Old names is a cell array containing strings, or containing
+            %cell arrays of strings with multiple alternative spellings.
+            %New names is a cell array of strings.
+            %Only exact matches to old names are replaced, and if no exact
+            %match is found, then no replacement happens but the process
+            %continues (warning thrown, same as adaptationData method)
+            for i=1:length(this.ID)
+               this.adaptData{i}.metaData=this.adaptData{i}.metaData.replaceConditionNames(oldNames,newNames);
+           end
+           newThis=this;
+        end
+
+        function newThis=medianFilter(this,N)
+            newThis=this;
+            for i=1:length(this.adaptData)
+                newThis.adaptData{i}=this.adaptData{i}.medianFilter(N);
+            end
+        end
+
+        function newThis=addNewParameter(this,newParamLabel,funHandle,inputParameterLabels,newParamDescription)
+            newThis=this;
+            for i=1:length(this.adaptData)
+               newThis.adaptData{i}=this.adaptData{i}.addNewParameter(newParamLabel,funHandle,inputParameterLabels,newParamDescription);
+            end
+        end
+
+        function newThis=removeSubs(this,subList)
+           for i=1:length(subList)
+               ii=find(strcmp(subList{i},this.ID));
+               if ~isempty(ii)
+               this.ID=this.ID([1:ii-1,ii+1:end]);
+               this.adaptData=this.adaptData([1:ii-1,ii+1:end]);
+               else
+                   warning(['Subject ' subList{i} ' could not be removed because it is not present'])
+               end
+           end
+           newThis=this;
+        end
+
+        function newThis=getSubGroup(this,subList)
+            ii=nan(size(subList));
+            for i=1:length(subList)
+               j=find(strcmp(subList{i},this.ID));
+               if ~isempty(j)
+                   ii(i)=j;
+               else
+                   error('groupAdaptationData:getSubGroup',['Tried fetching subject ' subList{i} ' but found no matching IDs.'])
+               end
+           end
+           newThis=this;
+           newThis.ID=newThis.ID(ii);
+           newThis.adaptData=newThis.adaptData(ii);
+        end
+
+        %I/O
+        function data=getAdaptData(this,subID)
+           subInd=find(ismember(subID,this.ID));
+           if subInd ~= 0
+               data = this.adaptData{subInd};
+           else
+               data =[];
+           end
+        end
+
+        function [inds,names]=getGroupedInds(this,conds,numberOfStrides,exemptFirst,exemptLast)
+            for subject=1:length(this.adaptData) %Getting data for each subject in the list
+                [inds(:,subject),names]=this.adaptData{subject}.getEarlyLateIdxs(conds,numberOfStrides,exemptLast,exemptFirst);
+            end
+        end
+
+        function [data,inds]=getGroupedData(this,label,conds,removeBiasFlag,numberOfStrides,exemptFirst,exemptLast,padWithNaNFlag)
+            if removeBiasFlag
+                this=this.removeBias;
+            end
+            if nargin<8 || isempty(padWithNaNFlag)
+                padWithNaNFlag=false;
+            end
+            [inds,names]=getGroupedInds(this,conds,numberOfStrides,exemptFirst,exemptLast);
+            [data]=getGroupedDataFromInds(this,inds,label,padWithNaNFlag);
+        end
+        
+        function [data,validStrides,allData]=getEpochData(this,epochs,labels,padWithNaNFlag)
+            %getEpochData returns data from all subjects for each epoch
+            %See also: adaptationData.getEpochData
+            
+            %Manage inputs:
+            if isa(labels,'char')
+                labels={labels};
+            end
+            if nargin<4 || isempty(padWithNaNFlag)
+                padWithNaNFlag=false;
+            end
+            data=nan(length(labels),length(epochs),length(this.ID));
+            validStrides=nan(length(epochs),length(this.ID));
+            allData1=cell(length(epochs),length(this.ID));
+            for i=1:length(this.ID)
+                [data(:,:,i),validStrides(:,i),allData1(:,i)]=this.adaptData{i}.getEpochData(epochs,labels,padWithNaNFlag);
+            end
+            allData=cell(length(epochs),1);
+            
+            for j=1:length(epochs)
+               allData{j}= reshape(cell2mat(allData1(j,:)),epochs.Stride_No(j),length(labels),length(this.ID));
+            end
+        end
+
+        function [data]=getGroupedDataFromInds(this,inds,label,padWithNaNFlag)
+            if nargin<4 || isempty(padWithNaNFlag)
+                padWithNaNFlag=false;
+            end
+            data=cell(size(inds,1),1);
+            nConds=size(inds{1,1},2);
+            if isa(label,'cell')
+            nLabs=length(label);
+            else
+                nLabs=1;
+            end
+            nSubs=length(this.ID);
+            %Initialize:
+            for i=1:length(data)
+               data{i}=zeros(nConds,size(inds{i,1},1),nLabs,nSubs);  %Conds x strideGroups x labels x subs
+            end
+            %Alt: (using the inds data, so we are sure we are actually
+            %getting the same strides when calling upon any function)
+            for j=1:nSubs %For each sub
+                allData=this.adaptData{j}.getDataFromInds(inds(:,j),label,padWithNaNFlag);
+                for i=1:length(data) %For each strideGroup
+                    data{i}(:,:,:,j)=allData{i};
+                end
+            end
+
+        end
+
+        function [biasTM, biasOG]= getGroupedBias(this,label)
+            for i=1:length(this.ID)
+                [biasTM(:,i),biasOG(:,i)]=this.adaptData{i}.getBias(label);
+            end
+        end
+
+        function [meanData,stdData]=getAvgGroupedData(this,label,conds,removeBiasFlag,numberOfStrides,exemptFirst,exemptLast)
+            [data]=getGroupedData(this,label,conds,removeBiasFlag,numberOfStrides,exemptFirst,exemptLast);
+            for i=1:length(data)
+               meanData(:,i,:,:)=nanmean(data{i},2); %conds x strideGroups x parameters x subjects
+               stdData(:,i,:,:)=nanstd(data{i},[],2);
+            end
+        end
+
+        function newThis=catGroups(this,other)
+            newThis=groupAdaptationData([this.ID other.ID],[this.adaptData other.adaptData]);
+        end
+        %Visualization
+        %Scatter
+        function [fh,dataAll,idAll]=scatter(this, params, conditions)
+            fh=figure;
+            hold on
+            colorScheme
+            colors=color_palette;
+            marker={'.','x','o','+','*','x'};
+           if length(params)>3 || length(params)<2
+               error('')
+           end
+           dataAll=[];
+               idAll=[];
+           for j=1:length(conditions)
+            for i=1:length(this.ID)
+                dd=this.adaptData{i}.getParamInCond(params,conditions{j});
+                idAll=[idAll repmat({[this.ID{i} '_' conditions{j}]},1,size(dd,1))];
+                dataAll=[dataAll;dd];
+                switch length(params)
+                    case 2
+                        pp=plot(dd(:,1),dd(:,2),marker{j},'Color',colors(i,:));
+                        xlabel(params{1})
+                        ylabel(params{2})
+                    case 3
+                        pp=plot3(dd(:,1),dd(:,2),dd(:,3),marker{j},'Color',colors(i,:));
+                        xlabel(params{1})
+                        ylabel(params{2})
+                        zlabel(params{3})
+                end
+                if j==1
+                    ppp(i)=pp;
+                end
+            end
+           %Fake plots to have in legend
+           p(j)=plot(nanmean(dd(:,1)),nanmean(dd(:,2)),marker{j},'Color',.7*ones(1,3));
+           end
+           legend([p ppp],[conditions this.ID])
+           idAll=idAll';
+        end
+
+        %TimeCourses
+        function fh=plotAvgTimeCourse(this,params,conditions,binwidth,trialMarkerFlag,indivFlag,indivSubs,colorOrder,biofeedback,removeBiasFlag,groupNames,medianFlag,plotHandles)
+            if nargin<3 || isempty(conditions)
+                conditions=this.getCommonConditions;
+            end
+            if nargin<4 || isempty(binwidth)
+                binwidth=[];
+            end
+            if nargin<5
+                trialMarkerFlag=[];
+            end
+            if nargin< 6
+                indivFlag=[];
+            end
+            if nargin<7
+                indivSubs=[];
+            end
+            if nargin<8
+                colorOrder=[];
+            end
+            if nargin<9
+                biofeedback=[];
+            end
+            if nargin<10
+                removeBiasFlag=0;%Default = noremoval;
+            end
+            if nargin<11
+                groupNames=[];
+            end
+            if nargin<12
+                medianFlag=[];
+            end
+            if nargin<13
+                plotHandles=[];
+            end
+
+            fh=adaptationData.plotAvgTimeCourse(this.adaptData,params,conditions,binwidth,trialMarkerFlag,indivFlag,indivSubs,colorOrder,biofeedback,removeBiasFlag,groupNames,medianFlag,plotHandles);
+
+        end
+
+        %Bars
+        [figHandle,allData]=plotBars(this,label,removeBiasFlag,plotIndividualsFlag,condList,numberOfStrides,exemptFirst,exemptLast,legendNames,significanceThreshold,plotHandles,colors,signPlotMatrix);
+        
+        %Checkerboard:
+        function [fh,ph,labels,dataE,dataRef]=plotCheckerboards(this,labelPrefix,epochs,fh,ph,refEpoch,flipLR,summFlag)
+            %This is meant to be used with parameters that end in
+            %'s1...s12' as are computed for EMG and angles. The 's' must be
+            %included in the labelPrefixes (to allow for other options too)
+            
+            if nargin<7 || isempty(flipLR)
+                flipLR=false;
+            end
+            
+            %First, get epoch data:
+            [dataE,labels]=this.getPrefixedEpochData(labelPrefix,epochs,true); %Padding with NaNs
+            Np=size(labels,1);
+            dataE=reshape(dataE,Np,length(labelPrefix),size(dataE,2),size(dataE,3));
+            dataRef=[]; %For argout
+            if nargin>5 && ~isempty(refEpoch)
+                [dataRef]=this.getPrefixedEpochData(labelPrefix,refEpoch, true); %Padding with NaNs
+                dataRef=reshape(dataRef,Np,length(labelPrefix),1,size(dataRef,3));
+                dataE=dataE-dataRef;
+            end
+            if nargin<8 || isempty(summFlag)
+                summFlag='nanmean';
+            end
+            eval(['fun=@(x) ' summFlag '(x,4);']);
+            dataS=fun(dataE);
+            
+            %Second: use ATS.plotCheckerboard
+            if nargin<4 || isempty(fh)
+                fh=figure();
+            end
+            for i=1:length(epochs)
+                if nargin<5 || isempty(ph) || length(ph)~=length(epochs)
+                    ph(i)=subplot(length(epochs),1,i);
+                end
+                evLabel={'sHS','','fTO','','','','fHS','','sTO','','',''};
+                ATS=alignedTimeSeries(0,1/numel(evLabel),dataS(:,:,i),labelPrefix,ones(1,Np),evLabel);
+                if flipLR
+                    [ATS,iC]=ATS.flipLR;
+                end
+                ATS.plotCheckerboard(fh,ph(i));
+                axes(ph(i))
+                colorbar off
+                title([epochs.Properties.ObsNames{i} '[' num2str(epochs.Stride_No(i)) ']'])
+            end
+            if flipLR %Aligning all returned data if we do L/R flip
+                dataE(:,iC,:,:)=fftshift(dataE(:,iC,:,:),1);
+                if ~isempty(dataRef)
+                    dataRef(:,iC,:,:)=fftshift(dataRef(:,iC,:,:),1);
+                end
+            end
+                
+        end
+        function [dataE,labels,allData]=getPrefixedEpochData(this,labelPrefix,epochs,padWithNaNFlag)
+            %See also: adaptationData.getPrefixedEpochData
+            if nargin<4 || isempty(padWithNaNFlag)
+                padWithNaNFlag=false;
+            end
+            allData1=cell(length(epochs),length(this.ID));
+            [data1,labels,allData1(:,1)]=this.adaptData{1}.getPrefixedEpochData(labelPrefix,epochs,padWithNaNFlag);
+            dataE=nan(size(data1,1),size(data1,2),length(this.ID));
+            dataE(:,:,1)=data1;
+            for i=2:length(this.ID)
+                [dataE(:,:,i),labels,allData1(:,i)]=this.adaptData{i}.getPrefixedEpochData(labelPrefix,epochs,padWithNaNFlag);
+            end
+            allData=cell(length(epochs),1);
+            for j=1:length(epochs)
+               allData{j}= reshape(cell2mat(allData1(j,:)),epochs.Stride_No(j),numel(labels),length(this.ID));
+            end
+        end
+
+        %Individuals
+        function [fh,ph]=plotIndividuals(this,labels,conds,strideNo,exemptStrides,medianFlag,ph,regFlag,differenceFlag)
+            %This function plots individual averages (or medians) for some subset of strides
+            %INPUTS:
+            %this: a groupAdapatationData object
+            %labels: a string, or cell containing up to two parameter names (if only one, assume the same label is being compared to itself)
+            %conds: a string, or cell containing up to two condition names (if only one, .. blah)
+            %strideNo: a scalar or 2x1 vector, containing the number of strides to be used. Negative numbers indicate indexing from the end
+            %exemptStrides: scalar or 2x1 determining how many strides are to be exempted from counting [no sign, exempting equally from end and beginning]
+            %medianFlag: whether we take mean or median across strides
+            %(mean is default)
+            %ph: handles to individual axes to plot
+            %regFlag: plot linear regression between variables (default=no)
+            %differenceFlag: instead of plotting the second data set as is,
+            %subtract the first set from it first. Useful to compare
+            %baseline behavior to change from baseline
+            if ischar(labels)
+              labels={labels};
+            end
+            if ischar(conds)
+              conds={conds};
+            end
+            maxK=2;
+            if length(labels)>2 || length(conds)>2 || length(strideNo)>2
+                if differenceFlag==1 && length(labels)<3 && length(conds)<4 && length(strideNo)<4
+                    maxK=3; %Three strides sets provided, going to plot 1 vs. (2 minus 3), 2 and 3 need to be for the same parameter
+                else
+                    error('Using more than 2 parameters, conditions, or stride sets. Cannot do.')
+                end
+            end
+            auxStr={'last', '', 'first'};
+            while length(labels)<3 %If we have less than 3 labels,
+                %repeat the last label: it works both if a single label is provided,
+                %as well as if two are. In the case that user did not specify
+                %a third stride subset to subtract (maxK==2) the third one is just ignored
+                labels=[labels labels(end)];
+            end
+            while length(strideNo)<3
+                strideNo=[strideNo strideNo(end)];
+            end
+            while length(conds)<3
+                conds=[conds conds(end)];
+            end
+            while length(exemptStrides)<3
+                exemptStrides=[exemptStrides exemptStrides(end)];
+            end
+
+            for kk=1:maxK %Getting data for X & Y
+                if length(labels{kk})>2 && strcmp('sub',labels{kk}(1:3)) %Case we are asking for biographical data
+                    for j=1:length(this.ID)
+                      data(1,j)=this.adaptData{j}.subData.(labels{kk}(4:end)); %Needs to be numeric field or it will fail
+                    end
+                    str=['Subject ' labels{kk}(4:end)];
+                elseif length(labels{kk})>5 && (strcmp('biasTM',labels{kk}(1:6)) || strcmp('biasOG',labels{kk}(1:6)))%Parameter is actually the bias of a parameter
+                    try %This could fail if the adaptationData contained here is not unbiased
+                        [biasTM,biasOG]= this.getGroupedBias(labels{kk}(7:end));
+                        if strcmp(labels{kk}(5:6),'TM')
+                            data=biasTM;
+                            str=[{labels{kk}(7:end)}; {'TM bias'}];
+                        else
+                            data=biasOG;
+                            str=[{labels{kk}(7:end)}; {'OG bias'}];
+                        end
+                    catch
+                       ME=MException('groupAdaptData:plotIndividuals','Attempted to plot the bias of a parameter, but adaptationData appears not to be biased');
+                       throw(ME)
+                    end
+
+                else %Standard parameter
+                    [data]=getGroupedData(this,labels(kk),conds(kk),0,strideNo(kk),exemptStrides(kk),exemptStrides(kk));
+                    data=squeeze(data{1});
+                    str=[labels(kk);{[ ' [' auxStr{sign(strideNo(kk))+2} ' ' num2str(abs(strideNo(kk))) ' (' num2str(exemptStrides(kk)) ') ' conds{kk} ']']}];
+                end
+                if nargin>5 && ~isempty(medianFlag) && medianFlag==1
+                    data=nanmedian(data,1);
+                else
+                    data=nanmean(data,1);
+                end
+                eval(['data' num2str(kk) '=data;']);
+                eval(['str' num2str(kk) '=str;']);
+            end
+
+            if nargin>8 && ~isempty(differenceFlag) && differenceFlag==1
+                if maxK==2
+                    data2=data2-data1;
+                    str2{1}=[str2{1} ' (diff)'];
+                else
+                    data2=data2-data3;
+                    str2{2}=[str2{2} ' minus ' str3{2}];
+                end
+            end
+
+            if nargin<7 || isempty(ph)
+              fh=figure();
+            else
+              subplot(ph);
+            end
+
+            hold on
+            p=plot(data1,data2,'o','DisplayName',[this.groupID]);
+            text(data1,data2,strcat('-  ',this.ID),'FontSize',8,'Color',p.Color)
+            set(p,'MarkerFaceColor',p.Color);
+            p.MarkerEdgeColor='None';
+
+            xlabel(str1)
+            ylabel(str2)
+            p2=[];
+            p3=[];
+            if nargin>7 && ~isempty(regFlag) && regFlag ==1
+                    [rho,pval]=corr(data1',data2','type','pearson');
+                    [rho2,pval2]=corr(data1',data2','type','spearman');
+                    pp=polyfit1PCA(data1,data2,1); %Best line from PCA
+                    x=[min(data1) max(data1)];
+                    y=pp(1)*x + pp(2);
+                    if max(y)> max(data2)
+                      [~,i]=max(y);
+                      y(i)=max(data2);
+                      x(i)=(y(i)-pp(2))/pp(1);
+                    end
+                    if min(y)< min(data2)
+                      [~,i]=min(y);
+                      y(i)=min(data2);
+                      x(i)=(y(i)-pp(2))/pp(1);
+                    end
+                    p2=plot(x,y,'Color',p.Color,'DisplayName',['s=' sprintf('%.3f',pp(1)) ', r=.' sprintf('%03.0f',rho*1000) ', p=.' sprintf('%03.0f',pval*1000)]);
+                    p3=plot(x,y,'Color',p.Color,'DisplayName',['r_{rnk}=.' sprintf('%03.0f',rho2*1000) ', p_{rnk}=.' sprintf('%03.0f',pval2*1000)]);
+            end
+            hold off
+            ph=get(gca);
+            hl=legend('Location','best');
+            set(hl,'FontSize',6)
+            set(gca,'Units','Normalized')
+
+        end
+        %Stats
+        %function []=anova2()
+        %
+        %end
+
+        %function []=anova1()
+        %
+        %end
+
+        function [p,table,stats,postHoc,postHocEstimates,data]=friedman(this,label,conds,groupingStrides,exemptFirst,exemptLast,interactionFlag,avgFlag)
+            %Runs Friedman (non-parametric 1-way repeated measures anova
+            %equivalent) for the grouped data. Individual ID is considered to be the blocking factor, each individual is
+            %considered to be a block.
+            %It works by finding the indexes corresponding to conditions/strides desired, and calls on friedmanI.
+            %TODO: Should check that numberOfStrides groups are given in
+            %chronological order & that so are the conditions in condList
+            %as it expects ordered things.
+
+            if nargin<7
+                interactionFlag=[];
+            end
+            if nargin<8
+                avgFlag=[];
+            end
+            N=abs(groupingStrides(1));
+            M=length(conds)*length(groupingStrides);
+            if any(abs(groupingStrides)~=N) %Friedman has to be balanced
+                warning(['Friedman test only supports balanced designs (all groups should have the same number of strides). Will use ' num2str(N) ' strides in all conditions.'])
+                groupingStrides=N*sign(groupingStrides);
+            end
+            inds=this.getGroupedInds(conds,groupingStrides,exemptFirst,exemptLast);
+            inds=cell2mat(inds');
+            [~,ii]=sort(nanmean(inds,1)); %Sorting so groups are presented in appearance order.
+            inds=inds(:,ii);
+            inds=mat2cell(inds,N*ones(length(this.ID),1),M);
+            [p,table,stats,postHoc,postHocEstimates,data]=friedmanI(this,label,inds,interactionFlag,avgFlag);
+        end
+
+        function [p,table,stats,postHoc,postHocEstimates,data]=anova1RM(this,label,conds,groupingStrides,exemptFirst,exemptLast,interactionFlag,avgFlag)
+            %TODO: Should check that numberOfStrides groups are given in
+            %chronological order & that so are the conditions in condList
+            %as it expects ordered things.
+
+            if nargin<7
+                interactionFlag=[];
+            end
+            if nargin<8
+                avgFlag=[];
+            end
+            N=abs(groupingStrides(1));
+            M=length(conds)*length(groupingStrides);
+            if any(abs(groupingStrides)~=N) %Friedman has to be balanced
+                warning(['Anova1-RM test currently only supports balanced designs (all groups should have the same number of strides). Will use ' num2str(N) ' strides in all conditions.'])
+                groupingStrides=N*sign(groupingStrides);
+            end
+            inds=this.getGroupedInds(conds,groupingStrides,exemptFirst,exemptLast);
+            inds=cell2mat(inds');
+            [~,ii]=sort(nanmean(inds,1)); %Sorting so groups are presented in appearance order.
+            inds=inds(:,ii);
+            inds=mat2cell(inds,N*ones(length(this.ID),1),M);
+            [p,table,stats,postHoc,postHocEstimates,data]=anova1RMI(this,label,inds,interactionFlag,avgFlag);
+        end
+
+        function [p,table,stats,postHoc,postHocEstimates,allData]=friedmanI(this,label,inds,interactionFlag,avgFlag)
+            %Runs Friedman (non-parametric 1-way repeated measures anova
+            %equivalent) for the grouped data. Individual ID is considered to be the blocking factor, each individual is
+            %considered to be a block, and the different index groups are
+            %compared to each other.
+
+            %inds should be a cell with length = #subs and its contents a
+            %NxM matrix, where M is the number of groups to be tested and N
+            %the number of strides/repetitions in each group
+            %Inds here follows a slightly different specification from that
+            %returned by getGroupedInds. In order to format the output of
+            %that function to the input of this, the following lines need to
+            %be executed:
+            %N=size(inds{1},1);
+            %M=size(inds{1},2)*size(inds,1);
+            %inds=mat2cell(cell2mat(inds'),N*ones(length(this.ID),1),M);
+
+            %Check that the size of inds is the same for all
+            %subjects (friedman needs to be balanced)
+
+            %Check that size(inds,1)==#subs
+
+            %Do Friedman
+            N=size(inds{1},1); %Number of strides per stride group
+            M=size(inds{1},2); %Number of stride groups
+            P=length(this.ID); % num of subs
+            if isa(label,'char')
+                label={label};
+            end
+            if nargin<4 || isempty(interactionFlag)
+                interactionFlag=0; %No interactions is default
+            end
+            if nargin<5 || isempty(avgFlag)
+                avgFlag=0;
+            end
+            switch interactionFlag
+                case 1
+                    model='full';
+                case 0
+                    model='linear';
+            end
+            if length(label)>1 %For multiple parameters
+                for i=1:length(label)
+                    [p{i},table{i},stats{i},postHoc{i},postHocEstimates{i},allData{i}]=this.friedmanI(label{i},inds,interactionFlag,avgFlag);
+                end
+            else
+                allData=nan(N,P,M);
+                for j=1:P
+                    aux=this.adaptData{j}.data.getDataAsVector(label); %Should I be normalizing or removing bias?
+                    for i=1:M
+                        allData(:,j,i)=aux(inds{j}(:,i));
+                    end
+                end
+                if avgFlag==1
+                    allData=nanmean(allData,1);
+                    N=1;
+                end
+                data=reshape(allData,N*P,M); %Setting up the data in the shape required by Friedman
+                [p,table,stats]=friedman(data,N,'off'); %This fails if there are any nan in newData
+                %Post-hoc: more friedman, but on paired columns. As such it
+                %may be unnecessary, since the user can have this info by
+                %just calling on friedman with the reduced data
+                postHoc=nan(M);
+                postHocEstimates=nan(M);
+                %Post-hoc: Default is tukey-kramer
+                %mm=multcompare(stats,'Dimension',2,'Display','off','CType','bonferroni'); %Post-hoc across stride groups
+                %postHoc(sub2ind([M,M],mm(:,1),mm(:,2)))=mm(:,6);
+                %postHocEstimates(sub2ind([M,M],mm(:,1),mm(:,2)))=mm(:,4);
+                for i=1:M
+                    for j=i+1:M
+                        [postHoc(i,j),~,s]=friedman(data(:,[i,j]),N,'off');
+                        postHocEstimates(i,j)=diff(s.meanranks);
+                    end
+                end
+            end
+        end
+
+        function [p,table,stats,postHoc,postHocEstimates,allData]=anova1RMI(this,label,inds,interactionFlag,avgFlag)
+            %One-way repeated measures anova, using each individual as a
+            %block, and testing across stride groups (e.g. early adap vs late
+            %base)
+            %Inds here follows a slightly different specification from that
+            %returned by getGroupedInds. In order to format the output of
+            %that function to the input of this, the following lines need to
+            %be executed:
+            %N=size(inds{1},1);
+            %M=size(inds{1},2)*size(inds,1);
+            %inds=mat2cell(cell2mat(inds'),N*ones(length(this.ID),1),M);
+            N=size(inds{1},1);%Number of strides per stride group
+            M=size(inds{1},2);%Number of strideGroups
+            P=length(this.ID); %num of subs = size(inds,2)
+            if isa(label,'char')
+                label={label};
+            end
+            if nargin<4 || isempty(interactionFlag)
+                interactionFlag=0; %No interactions is default
+            end
+            if nargin<5 || isempty(avgFlag)
+                avgFlag=0;
+            end
+            switch interactionFlag
+                case 1
+                    model='full';
+                case 0
+                    model='linear';
+            end
+            if length(label)>1 %For multiple parameters
+                for i=1:length(label)
+                    [p{i},table{i},stats{i},postHoc{i},postHocEstimates{i},allData{i}]=anova1RMI(this,label{i},inds,interactionFlag,avgFlag);
+                end
+            else
+                allData=nan(N,P,M);
+                for j=1:P %For each sub
+                    aux=this.adaptData{j}.data.getDataAsVector(label); %Should I be normalizing or removing bias?
+                    for i=1:M %For each strideGroup
+                        allData(:,j,i)=aux(inds{j}(:,i)); %Strides x sub x strideGroup
+                    end
+                end
+                if avgFlag==1
+                    allData=nanmean(allData,1);
+                    N=1;
+                end
+                data=reshape(allData,N*P,M);
+                subID=repmat(this.ID,N,M);
+                strideGroup=repmat([1:M],N*P,1);
+                [p,table,stats,~]=anovan(data(:),{subID(:) strideGroup(:)},'display','off','random',[1],'varnames',{'subID','strideGroup'},'model',model);
+                postHoc=nan(M);
+                postHocEstimates=nan(M);
+                allData=data;
+                %Post-hoc: Default is tukey-kramer
+                mm=multcompare(stats,'Dimension',2,'Display','off','CType','bonferroni'); %Post-hoc across stride groups
+                postHoc(sub2ind([M,M],mm(:,1),mm(:,2)))=mm(:,6);
+                postHocEstimates(sub2ind([M,M],mm(:,1),mm(:,2)))=mm(:,4);
+            end
+        end
+
+        function [p,anovatab,stats,postHoc,postHocEstimate,data]=summaryKW(this,param,conds,groupingStrides,exemptFirst,exemptLast)
+            %Runs kruskal-wallis for each individual, and returns
+            %summarized results.
+           for i=1:length(this.ID)
+               [p{i},anovatab{i},stats{i},postHoc{i},postHocEstimate{i},data{i}]=this.adaptData{i}.kruskalwallis(param,conds,groupingStrides,exemptFirst,exemptLast);
+           end
+        end
+
+        function [Demographic]=GroupDemographics(this) 
+            %Calculates number subjects, mean and std of age and number of males
+            %Use in conjuction with "GroupDemographics"
+            for s=1:length(this.adaptData)
+                tempAge(s)=[this.adaptData{s}.subData.age];
+                if strcmp(lower(this.adaptData{s}.subData.sex), 'male')==1
+                    tempMale(s)=[1];
+                elseif strcmp(lower(this.adaptData{s}.subData.sex), 'female')==1
+                    tempMale(s)=[0];
+                end
+            end
+            Demographic.N=length(tempAge);
+            Demographic.MeanAge=mean(tempAge);
+            Demographic.StdAge=std(tempAge);
+            Demographic.AllAge=tempAge;
+            Demographic.NMale=sum(tempMale);
+        end
+
+    end
+    methods(Static)
+       % Several groups visualization
+       [figHandle,allData]=plotMultipleGroupsBars(groups,label,removeBiasFlag,plotIndividualsFlag,condList,numberOfStrides,exemptFirst,exemptLast,legendNames,significanceThreshold,plotHandles,colors,significancePlotMatrix,medianFlag,signifPlotMatrixConds);
+
+       % Several groups stats
+       function [p]=compareMultipleGroups(groups,label,condition,numberOfStrides,exemptFirst,exemptLast)
+          %2-sample t-test comparing behavior of parameters across groups, for a given subset of strides
+           %Check that there are exactly two groups
+
+            for j=1:length(condition)
+                for i=1:length(numberOfStrides)
+                    for k=1:length(label)
+                        data1=groups{1}.getAvgGroupedData(label(k),condition(j),0,numberOfStrides(i),exemptFirst,exemptLast);
+                        data2=groups{2}.getAvgGroupedData(label(k),condition(j),0,numberOfStrides(i),exemptFirst,exemptLast);
+                        [~,p(j,i,k),ci,stats]=ttest(squeeze(data1),squeeze(data2));
+                    end
+                end
+            end
+       end
+
+    end
+end